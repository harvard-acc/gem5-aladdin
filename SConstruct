--- conflicted
+++ resolved
@@ -220,12 +220,8 @@
 # export TERM so that clang reports errors in color
 use_vars = set([ 'AS', 'AR', 'CC', 'CXX', 'HOME', 'LD_LIBRARY_PATH',
                  'LIBRARY_PATH', 'PATH', 'PKG_CONFIG_PATH', 'PROTOC',
-<<<<<<< HEAD
                  'PYTHONPATH', 'RANLIB', 'SWIG', 'TERM', 'BOOST_ROOT',
                  'MYSQL_HOME' ])
-=======
-                 'PYTHONPATH', 'RANLIB', 'TERM' ])
->>>>>>> 3a02fcba
 
 use_prefixes = [
     "ASAN_",           # address sanitizer symbolizer path and settings
@@ -251,7 +247,7 @@
 main.srcdir = Dir("src")     # The source directory
 #boost
 main.Append(CPPPATH=[use_env['BOOST_ROOT']])
-main.Append(LINKFLAGS='-lboost_graph -lboost_regex')
+main.Append(LINKFLAGS='-lboost_graph')
 
 if GetOption('use_db'):
   main.Append(CPPPATH=[use_env['MYSQL_HOME']])
@@ -709,8 +705,11 @@
                          '-Wno-sign-compare', '-Wno-unused-parameter',
                          '-Wmissing-field-initializers',
                          '-Woverloaded-virtual',
+                         # These come from CACTI.
                          '-Wno-unused-local-typedefs',
-                         '-Wunused-but-set-variable'])
+                         '-Wno-reorder',
+                         '-Wno-maybe-uninitialized',
+                         '-Wno-unused-but-set-variable'])
     # We always compile using C++11
     main.Append(CXXFLAGS=['-std=c++11'])
     main.Append(CXXFLAGS=['-DNTHREADS=8'])
