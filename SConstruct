--- conflicted
+++ resolved
@@ -510,7 +510,6 @@
     main.Append(TCMALLOC_CCFLAGS=['-fno-builtin-malloc', '-fno-builtin-calloc',
                                   '-fno-builtin-realloc', '-fno-builtin-free'])
 
-<<<<<<< HEAD
     # add option to check for undeclared overrides
     if compareVersions(gcc_version, "5.0") > 0:
         main.Append(CCFLAGS=['-Wno-error=suggest-override',
@@ -524,8 +523,6 @@
         if not ('FORCE_CXX11_ABI' in main and main['FORCE_CXX11_ABI']):
             main.Append(CPPFLAGS=["-D_GLIBCXX_USE_CXX11_ABI=0"])
 
-=======
->>>>>>> 34064c46
     # The address sanitizer is available for gcc >= 4.8
     if GetOption('with_asan'):
         if GetOption('with_ubsan') and \
