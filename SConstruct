# -*- mode:python -*-

# Copyright (c) 2013, 2015, 2016 ARM Limited
# All rights reserved.
#
# The license below extends only to copyright in the software and shall
# not be construed as granting a license to any other intellectual
# property including but not limited to intellectual property relating
# to a hardware implementation of the functionality of the software
# licensed hereunder.  You may use the software subject to the license
# terms below provided that you ensure that this notice is replicated
# unmodified and in its entirety in all distributions of the software,
# modified or unmodified, in source code or in binary form.
#
# Copyright (c) 2011 Advanced Micro Devices, Inc.
# Copyright (c) 2009 The Hewlett-Packard Development Company
# Copyright (c) 2004-2005 The Regents of The University of Michigan
# All rights reserved.
#
# Redistribution and use in source and binary forms, with or without
# modification, are permitted provided that the following conditions are
# met: redistributions of source code must retain the above copyright
# notice, this list of conditions and the following disclaimer;
# redistributions in binary form must reproduce the above copyright
# notice, this list of conditions and the following disclaimer in the
# documentation and/or other materials provided with the distribution;
# neither the name of the copyright holders nor the names of its
# contributors may be used to endorse or promote products derived from
# this software without specific prior written permission.
#
# THIS SOFTWARE IS PROVIDED BY THE COPYRIGHT HOLDERS AND CONTRIBUTORS
# "AS IS" AND ANY EXPRESS OR IMPLIED WARRANTIES, INCLUDING, BUT NOT
# LIMITED TO, THE IMPLIED WARRANTIES OF MERCHANTABILITY AND FITNESS FOR
# A PARTICULAR PURPOSE ARE DISCLAIMED. IN NO EVENT SHALL THE COPYRIGHT
# OWNER OR CONTRIBUTORS BE LIABLE FOR ANY DIRECT, INDIRECT, INCIDENTAL,
# SPECIAL, EXEMPLARY, OR CONSEQUENTIAL DAMAGES (INCLUDING, BUT NOT
# LIMITED TO, PROCUREMENT OF SUBSTITUTE GOODS OR SERVICES; LOSS OF USE,
# DATA, OR PROFITS; OR BUSINESS INTERRUPTION) HOWEVER CAUSED AND ON ANY
# THEORY OF LIABILITY, WHETHER IN CONTRACT, STRICT LIABILITY, OR TORT
# (INCLUDING NEGLIGENCE OR OTHERWISE) ARISING IN ANY WAY OUT OF THE USE
# OF THIS SOFTWARE, EVEN IF ADVISED OF THE POSSIBILITY OF SUCH DAMAGE.
#
# Authors: Steve Reinhardt
#          Nathan Binkert

###################################################
#
# SCons top-level build description (SConstruct) file.
#
# While in this directory ('gem5'), just type 'scons' to build the default
# configuration (see below), or type 'scons build/<CONFIG>/<binary>'
# to build some other configuration (e.g., 'build/ALPHA/gem5.opt' for
# the optimized full-system version).
#
# You can build gem5 in a different directory as long as there is a
# 'build/<CONFIG>' somewhere along the target path.  The build system
# expects that all configs under the same build directory are being
# built for the same host system.
#
# Examples:
#
#   The following two commands are equivalent.  The '-u' option tells
#   scons to search up the directory tree for this SConstruct file.
#   % cd <path-to-src>/gem5 ; scons build/ALPHA/gem5.debug
#   % cd <path-to-src>/gem5/build/ALPHA; scons -u gem5.debug
#
#   The following two commands are equivalent and demonstrate building
#   in a directory outside of the source tree.  The '-C' option tells
#   scons to chdir to the specified directory to find this SConstruct
#   file.
#   % cd <path-to-src>/gem5 ; scons /local/foo/build/ALPHA/gem5.debug
#   % cd /local/foo/build/ALPHA; scons -C <path-to-src>/gem5 gem5.debug
#
# You can use 'scons -H' to print scons options.  If you're in this
# 'gem5' directory (or use -u or -C to tell scons where to find this
# file), you can use 'scons -h' to print all the gem5-specific build
# options as well.
#
###################################################

# Check for recent-enough Python and SCons versions.
try:
    # Really old versions of scons only take two options for the
    # function, so check once without the revision and once with the
    # revision, the first instance will fail for stuff other than
    # 0.98, and the second will fail for 0.98.0
    EnsureSConsVersion(0, 98)
    EnsureSConsVersion(0, 98, 1)
except SystemExit, e:
    print """
For more details, see:
    http://gem5.org/Dependencies
"""
    raise

# We ensure the python version early because because python-config
# requires python 2.5
try:
    EnsurePythonVersion(2, 5)
except SystemExit, e:
    print """
You can use a non-default installation of the Python interpreter by
rearranging your PATH so that scons finds the non-default 'python' and
'python-config' first.

For more details, see:
    http://gem5.org/wiki/index.php/Using_a_non-default_Python_installation
"""
    raise

# Global Python includes
import itertools
import os
import re
import shutil
import subprocess
import sys

from os import mkdir, environ
from os.path import abspath, basename, dirname, expanduser, normpath
from os.path import exists,  isdir, isfile
from os.path import join as joinpath, split as splitpath

# SCons includes
import SCons
import SCons.Node

extra_python_paths = [
    Dir('src/python').srcnode().abspath, # gem5 includes
    Dir('ext/ply').srcnode().abspath, # ply is used by several files
    ]

sys.path[1:1] = extra_python_paths

from m5.util import compareVersions, readCommand
from m5.util.terminal import get_termcap

help_texts = {
    "options" : "",
    "global_vars" : "",
    "local_vars" : ""
}

Export("help_texts")


# There's a bug in scons in that (1) by default, the help texts from
# AddOption() are supposed to be displayed when you type 'scons -h'
# and (2) you can override the help displayed by 'scons -h' using the
# Help() function, but these two features are incompatible: once
# you've overridden the help text using Help(), there's no way to get
# at the help texts from AddOptions.  See:
#     http://scons.tigris.org/issues/show_bug.cgi?id=2356
#     http://scons.tigris.org/issues/show_bug.cgi?id=2611
# This hack lets us extract the help text from AddOptions and
# re-inject it via Help().  Ideally someday this bug will be fixed and
# we can just use AddOption directly.
def AddLocalOption(*args, **kwargs):
    col_width = 30

    help = "  " + ", ".join(args)
    if "help" in kwargs:
        length = len(help)
        if length >= col_width:
            help += "\n" + " " * col_width
        else:
            help += " " * (col_width - length)
        help += kwargs["help"]
    help_texts["options"] += help + "\n"

    AddOption(*args, **kwargs)

AddLocalOption('--colors', dest='use_colors', action='store_true',
               help="Add color to abbreviated scons output")
AddLocalOption('--no-colors', dest='use_colors', action='store_false',
               help="Don't add color to abbreviated scons output")
AddLocalOption('--with-cxx-config', dest='with_cxx_config',
               action='store_true',
               help="Build with support for C++-based configuration")
AddLocalOption('--default', dest='default', type='string', action='store',
               help='Override which build_opts file to use for defaults')
AddLocalOption('--ignore-style', dest='ignore_style', action='store_true',
               help='Disable style checking hooks')
AddLocalOption('--no-lto', dest='no_lto', action='store_true',
               help='Disable Link-Time Optimization for fast')
AddLocalOption('--update-ref', dest='update_ref', action='store_true',
               help='Update test reference outputs')
AddLocalOption('--verbose', dest='verbose', action='store_true',
               help='Print full tool command lines')
AddLocalOption('--use_db', dest='use_db', action='store_true',
               help='Compile with support for writing to MySQL DB.')
AddLocalOption('--debug_aladdin', dest='debug_aladdin', action='store_true',
               help='Compile with Aladdin debugging output.')
AddLocalOption('--without-python', dest='without_python',
               action='store_true',
               help='Build without Python configuration support')
AddLocalOption('--without-tcmalloc', dest='without_tcmalloc',
               action='store_true',
               help='Disable linking against tcmalloc')
AddLocalOption('--with-ubsan', dest='with_ubsan', action='store_true',
               help='Build with Undefined Behavior Sanitizer if available')
AddLocalOption('--with-asan', dest='with_asan', action='store_true',
               help='Build with Address Sanitizer if available')

termcap = get_termcap(GetOption('use_colors'))

########################################################################
#
# Set up the main build environment.
#
########################################################################

# export TERM so that clang reports errors in color
use_vars = set([ 'AS', 'AR', 'CC', 'CXX', 'HOME', 'LD_LIBRARY_PATH',
                 'LIBRARY_PATH', 'PATH', 'PKG_CONFIG_PATH', 'PROTOC',
                 'PYTHONPATH', 'RANLIB', 'SWIG', 'TERM', 'BOOST_ROOT',
                 'MYSQL_HOME' ])

use_prefixes = [
    "ASAN_",           # address sanitizer symbolizer path and settings
    "CCACHE_",         # ccache (caching compiler wrapper) configuration
    "CCC_",            # clang static analyzer configuration
    "DISTCC_",         # distcc (distributed compiler wrapper) configuration
    "INCLUDE_SERVER_", # distcc pump server settings
    "M5",              # M5 configuration (e.g., path to kernels)
    ]

use_env = {}
for key,val in sorted(os.environ.iteritems()):
    if key in use_vars or \
            any([key.startswith(prefix) for prefix in use_prefixes]):
        use_env[key] = val

# Tell scons to avoid implicit command dependencies to avoid issues
# with the param wrappes being compiled twice (see
# http://scons.tigris.org/issues/show_bug.cgi?id=2811)
main = Environment(ENV=use_env, IMPLICIT_COMMAND_DEPENDENCIES=0)
main.Decider('MD5-timestamp')
main.root = Dir(".")         # The current directory (where this file lives).
main.srcdir = Dir("src")     # The source directory
#boost
main.Append(CPPPATH=[use_env['BOOST_ROOT']])
main.Append(LINKFLAGS='-lboost_graph -lboost_regex')

if GetOption('use_db'):
  main.Append(CPPPATH=[use_env['MYSQL_HOME']])
  main.Append(CXXFLAGS='-DUSE_DB')
  main.Append(LINKFLAGS='-L%s/lib/ -lmysqlcppconn' % use_env['MYSQL_HOME'])

if GetOption('debug_aladdin'):
  main.Append(CCFLAGS = '-DDEBUG')

#FIXME
main_dict_keys = main.Dictionary().keys()

# Check that we have a C/C++ compiler
if not ('CC' in main_dict_keys and 'CXX' in main_dict_keys):
    print "No C++ compiler installed (package g++ on Ubuntu and RedHat)"
    Exit(1)

# Check that swig is present
if not 'SWIG' in main_dict_keys:
    print "swig is not installed (package swig on Ubuntu and RedHat)"
    Exit(1)

# add useful python code PYTHONPATH so it can be used by subprocesses
# as well
main.AppendENVPath('PYTHONPATH', extra_python_paths)

########################################################################
#
# Mercurial Stuff.
#
# If the gem5 directory is a mercurial repository, we should do some
# extra things.
#
########################################################################

hgdir = main.root.Dir(".hg")


style_message = """
You're missing the gem5 style hook, which automatically checks your code
against the gem5 style rules on %s.
This script will now install the hook in your %s.
Press enter to continue, or ctrl-c to abort: """

mercurial_style_message = style_message % ("hg commit and qrefresh commands",
                                           ".hg/hgrc file")
git_style_message = style_message % ("'git commit'",
                                     ".git/hooks/ directory")

mercurial_style_upgrade_message = """
Your Mercurial style hooks are not up-to-date. This script will now
try to automatically update them. A backup of your hgrc will be saved
in .hg/hgrc.old.
Press enter to continue, or ctrl-c to abort: """

mercurial_style_hook = """
# The following lines were automatically added by gem5/SConstruct
# to provide the gem5 style-checking hooks
[extensions]
hgstyle = %s/util/hgstyle.py

[hooks]
pretxncommit.style = python:hgstyle.check_style
pre-qrefresh.style = python:hgstyle.check_style
# End of SConstruct additions

""" % (main.root.abspath)

mercurial_lib_not_found = """
Mercurial libraries cannot be found, ignoring style hook.  If
you are a gem5 developer, please fix this and run the style
hook. It is important.
"""

# Check for style hook and prompt for installation if it's not there.
# Skip this if --ignore-style was specified, there's no interactive
# terminal to prompt, or no recognized revision control system can be
# found.
ignore_style = GetOption('ignore_style') or not sys.stdin.isatty()

# Try wire up Mercurial to the style hooks
if not ignore_style and hgdir.exists():
    style_hook = True
    style_hooks = tuple()
    hgrc = hgdir.File('hgrc')
    hgrc_old = hgdir.File('hgrc.old')
    try:
        from mercurial import ui
        ui = ui.ui()
        ui.readconfig(hgrc.abspath)
        style_hooks = (ui.config('hooks', 'pretxncommit.style', None),
                       ui.config('hooks', 'pre-qrefresh.style', None))
        style_hook = all(style_hooks)
        style_extension = ui.config('extensions', 'style', None)
    except ImportError:
        print mercurial_lib_not_found

    if "python:style.check_style" in style_hooks:
        # Try to upgrade the style hooks
        print mercurial_style_upgrade_message
        # continue unless user does ctrl-c/ctrl-d etc.
        try:
            raw_input()
        except:
            print "Input exception, exiting scons.\n"
            sys.exit(1)
        shutil.copyfile(hgrc.abspath, hgrc_old.abspath)
        re_style_hook = re.compile(r"^([^=#]+)\.style\s*=\s*([^#\s]+).*")
        re_style_extension = re.compile("style\s*=\s*([^#\s]+).*")
        old, new = open(hgrc_old.abspath, 'r'), open(hgrc.abspath, 'w')
        for l in old:
            m_hook = re_style_hook.match(l)
            m_ext = re_style_extension.match(l)
            if m_hook:
                hook, check = m_hook.groups()
                if check != "python:style.check_style":
                    print "Warning: %s.style is using a non-default " \
                        "checker: %s" % (hook, check)
                if hook not in ("pretxncommit", "pre-qrefresh"):
                    print "Warning: Updating unknown style hook: %s" % hook

                l = "%s.style = python:hgstyle.check_style\n" % hook
            elif m_ext and m_ext.group(1) == style_extension:
                l = "hgstyle = %s/util/hgstyle.py\n" % main.root.abspath

            new.write(l)
    elif not style_hook:
        print mercurial_style_message,
        # continue unless user does ctrl-c/ctrl-d etc.
        try:
            raw_input()
        except:
            print "Input exception, exiting scons.\n"
            sys.exit(1)
        hgrc_path = '%s/.hg/hgrc' % main.root.abspath
        print "Adding style hook to", hgrc_path, "\n"
        try:
            with open(hgrc_path, 'a') as f:
                f.write(mercurial_style_hook)
        except:
            print "Error updating", hgrc_path
            sys.exit(1)

def install_git_style_hooks():
    try:
        gitdir = Dir(readCommand(
            ["git", "rev-parse", "--git-dir"]).strip("\n"))
    except Exception, e:
        print "Warning: Failed to find git repo directory: %s" % e
        return

    git_hooks = gitdir.Dir("hooks")
    git_pre_commit_hook = git_hooks.File("pre-commit")
    git_style_script = File("util/git-pre-commit.py")

    if git_pre_commit_hook.exists():
        return

    print git_style_message,
    try:
        raw_input()
    except:
        print "Input exception, exiting scons.\n"
        sys.exit(1)

    if not git_hooks.exists():
        mkdir(git_hooks.get_abspath())

    # Use a relative symlink if the hooks live in the source directory
    if git_pre_commit_hook.is_under(main.root):
        script_path = os.path.relpath(
            git_style_script.get_abspath(),
            git_pre_commit_hook.Dir(".").get_abspath())
    else:
        script_path = git_style_script.get_abspath()

    try:
        os.symlink(script_path, git_pre_commit_hook.get_abspath())
    except:
        print "Error updating git pre-commit hook"
        raise

# Try to wire up git to the style hooks
if not ignore_style and main.root.Entry(".git").exists():
    install_git_style_hooks()

###################################################
#
# Figure out which configurations to set up based on the path(s) of
# the target(s).
#
###################################################

# Find default configuration & binary.
Default(environ.get('M5_DEFAULT_BINARY', 'build/ALPHA/gem5.debug'))

# helper function: find last occurrence of element in list
def rfind(l, elt, offs = -1):
    for i in range(len(l)+offs, 0, -1):
        if l[i] == elt:
            return i
    raise ValueError, "element not found"

# Take a list of paths (or SCons Nodes) and return a list with all
# paths made absolute and ~-expanded.  Paths will be interpreted
# relative to the launch directory unless a different root is provided
def makePathListAbsolute(path_list, root=GetLaunchDir()):
    return [abspath(joinpath(root, expanduser(str(p))))
            for p in path_list]

# Each target must have 'build' in the interior of the path; the
# directory below this will determine the build parameters.  For
# example, for target 'foo/bar/build/ALPHA_SE/arch/alpha/blah.do' we
# recognize that ALPHA_SE specifies the configuration because it
# follow 'build' in the build path.

# The funky assignment to "[:]" is needed to replace the list contents
# in place rather than reassign the symbol to a new list, which
# doesn't work (obviously!).
BUILD_TARGETS[:] = makePathListAbsolute(BUILD_TARGETS)

# Generate a list of the unique build roots and configs that the
# collected targets reference.
variant_paths = []
build_root = None
for t in BUILD_TARGETS:
    path_dirs = t.split('/')
    try:
        build_top = rfind(path_dirs, 'build', -2)
    except:
        print "Error: no non-leaf 'build' dir found on target path", t
        Exit(1)
    this_build_root = joinpath('/',*path_dirs[:build_top+1])
    if not build_root:
        build_root = this_build_root
    else:
        if this_build_root != build_root:
            print "Error: build targets not under same build root\n"\
                  "  %s\n  %s" % (build_root, this_build_root)
            Exit(1)
    variant_path = joinpath('/',*path_dirs[:build_top+2])
    if variant_path not in variant_paths:
        variant_paths.append(variant_path)

# Make sure build_root exists (might not if this is the first build there)
if not isdir(build_root):
    mkdir(build_root)
main['BUILDROOT'] = build_root

Export('main')

main.SConsignFile(joinpath(build_root, "sconsign"))

# Default duplicate option is to use hard links, but this messes up
# when you use emacs to edit a file in the target dir, as emacs moves
# file to file~ then copies to file, breaking the link.  Symbolic
# (soft) links work better.
main.SetOption('duplicate', 'soft-copy')

#
# Set up global sticky variables... these are common to an entire build
# tree (not specific to a particular build like ALPHA_SE)
#

global_vars_file = joinpath(build_root, 'variables.global')

global_vars = Variables(global_vars_file, args=ARGUMENTS)

global_vars.AddVariables(
    ('CC', 'C compiler', environ.get('CC', main['CC'])),
    ('CXX', 'C++ compiler', environ.get('CXX', main['CXX'])),
    ('SWIG', 'SWIG tool', environ.get('SWIG', main['SWIG'])),
    ('PROTOC', 'protoc tool', environ.get('PROTOC', 'protoc')),
    ('BATCH', 'Use batch pool for build and tests', False),
    ('BATCH_CMD', 'Batch pool submission command name', 'qdo'),
    ('M5_BUILD_CACHE', 'Cache built objects in this directory', False),
    ('EXTRAS', 'Add extra directories to the compilation', '')
    )

# Update main environment with values from ARGUMENTS & global_vars_file
global_vars.Update(main)
help_texts["global_vars"] += global_vars.GenerateHelpText(main)

# Save sticky variable settings back to current variables file
global_vars.Save(global_vars_file, main)

# Parse EXTRAS variable to build list of all directories where we're
# look for sources etc.  This list is exported as extras_dir_list.
base_dir = main.srcdir.abspath
if main['EXTRAS']:
    extras_dir_list = makePathListAbsolute(main['EXTRAS'].split(':'))
else:
    extras_dir_list = []

Export('base_dir')
Export('extras_dir_list')

# the ext directory should be on the #includes path
main.Append(CPPPATH=[Dir('ext')])

def strip_build_path(path, env):
    path = str(path)
    variant_base = env['BUILDROOT'] + os.path.sep
    if path.startswith(variant_base):
        path = path[len(variant_base):]
    elif path.startswith('build/'):
        path = path[6:]
    return path

# Generate a string of the form:
#   common/path/prefix/src1, src2 -> tgt1, tgt2
# to print while building.
class Transform(object):
    # all specific color settings should be here and nowhere else
    tool_color = termcap.Normal
    pfx_color = termcap.Yellow
    srcs_color = termcap.Yellow + termcap.Bold
    arrow_color = termcap.Blue + termcap.Bold
    tgts_color = termcap.Yellow + termcap.Bold

    def __init__(self, tool, max_sources=99):
        self.format = self.tool_color + (" [%8s] " % tool) \
                      + self.pfx_color + "%s" \
                      + self.srcs_color + "%s" \
                      + self.arrow_color + " -> " \
                      + self.tgts_color + "%s" \
                      + termcap.Normal
        self.max_sources = max_sources

    def __call__(self, target, source, env, for_signature=None):
        # truncate source list according to max_sources param
        source = source[0:self.max_sources]
        def strip(f):
            return strip_build_path(str(f), env)
        if len(source) > 0:
            srcs = map(strip, source)
        else:
            srcs = ['']
        tgts = map(strip, target)
        # surprisingly, os.path.commonprefix is a dumb char-by-char string
        # operation that has nothing to do with paths.
        com_pfx = os.path.commonprefix(srcs + tgts)
        com_pfx_len = len(com_pfx)
        if com_pfx:
            # do some cleanup and sanity checking on common prefix
            if com_pfx[-1] == ".":
                # prefix matches all but file extension: ok
                # back up one to change 'foo.cc -> o' to 'foo.cc -> .o'
                com_pfx = com_pfx[0:-1]
            elif com_pfx[-1] == "/":
                # common prefix is directory path: OK
                pass
            else:
                src0_len = len(srcs[0])
                tgt0_len = len(tgts[0])
                if src0_len == com_pfx_len:
                    # source is a substring of target, OK
                    pass
                elif tgt0_len == com_pfx_len:
                    # target is a substring of source, need to back up to
                    # avoid empty string on RHS of arrow
                    sep_idx = com_pfx.rfind(".")
                    if sep_idx != -1:
                        com_pfx = com_pfx[0:sep_idx]
                    else:
                        com_pfx = ''
                elif src0_len > com_pfx_len and srcs[0][com_pfx_len] == ".":
                    # still splitting at file extension: ok
                    pass
                else:
                    # probably a fluke; ignore it
                    com_pfx = ''
        # recalculate length in case com_pfx was modified
        com_pfx_len = len(com_pfx)
        def fmt(files):
            f = map(lambda s: s[com_pfx_len:], files)
            return ', '.join(f)
        return self.format % (com_pfx, fmt(srcs), fmt(tgts))

Export('Transform')

# enable the regression script to use the termcap
main['TERMCAP'] = termcap

if GetOption('verbose'):
    def MakeAction(action, string, *args, **kwargs):
        return Action(action, *args, **kwargs)
else:
    MakeAction = Action
    main['CCCOMSTR']        = Transform("CC")
    main['CXXCOMSTR']       = Transform("CXX")
    main['ASCOMSTR']        = Transform("AS")
    main['SWIGCOMSTR']      = Transform("SWIG")
    main['ARCOMSTR']        = Transform("AR", 0)
    main['LINKCOMSTR']      = Transform("LINK", 0)
    main['RANLIBCOMSTR']    = Transform("RANLIB", 0)
    main['M4COMSTR']        = Transform("M4")
    main['SHCCCOMSTR']      = Transform("SHCC")
    main['SHCXXCOMSTR']     = Transform("SHCXX")
Export('MakeAction')

# Initialize the Link-Time Optimization (LTO) flags
main['LTO_CCFLAGS'] = []
main['LTO_LDFLAGS'] = []

# According to the readme, tcmalloc works best if the compiler doesn't
# assume that we're using the builtin malloc and friends. These flags
# are compiler-specific, so we need to set them after we detect which
# compiler we're using.
main['TCMALLOC_CCFLAGS'] = []

CXX_version = readCommand([main['CXX'],'--version'], exception=False)
CXX_V = readCommand([main['CXX'],'-V'], exception=False)

main['GCC'] = CXX_version and CXX_version.find('g++') >= 0
main['CLANG'] = CXX_version and CXX_version.find('clang') >= 0
if main['GCC'] + main['CLANG'] > 1:
    print 'Error: How can we have two at the same time?'
    Exit(1)

# Set up default C++ compiler flags
if main['GCC'] or main['CLANG']:
    # As gcc and clang share many flags, do the common parts here
    main.Append(CCFLAGS=['-pipe'])
    main.Append(CCFLAGS=['-fno-strict-aliasing'])
<<<<<<< HEAD
    # Enable -Wall and -Wextra and then disable the few warnings that
    # we consistently violate
    main.Append(CCFLAGS=['-Wall', '-Wundef', '-Wextra',
                         '-Wno-sign-compare', '-Wno-unused-parameter'])
    # We always compile using C++11
    main.Append(CXXFLAGS=['-std=c++11'])
    if sys.platform.startswith('freebsd'):
        main.Append(CCFLAGS=['-I/usr/local/include'])
        main.Append(CXXFLAGS=['-I/usr/local/include'])
=======
    # Enable -Wall and then disable the few warnings that we
    # consistently violate
    #main.Append(CCFLAGS=['-Wall', '-Wno-sign-compare', '-Wundef'])
    main.Append(CCFLAGS=['-Wall', '-Wno-sign-compare', '-Wundef', '-Wno-unused-local-typedefs', '-Wno-undef'])
    # We always compile using C++11, but only gcc >= 4.7 and clang 3.1
    # actually use that name, so we stick with c++0x
    main.Append(CXXFLAGS=['-std=c++0x'])
    main.Append(CXXFLAGS=['-DNTHREADS=8'])
    # Add selected sanity checks from -Wextra
    main.Append(CXXFLAGS=['-Wmissing-field-initializers',
                          '-Woverloaded-virtual'])
>>>>>>> 52916859
else:
    print termcap.Yellow + termcap.Bold + 'Error' + termcap.Normal,
    print "Don't know what compiler options to use for your compiler."
    print termcap.Yellow + '       compiler:' + termcap.Normal, main['CXX']
    print termcap.Yellow + '       version:' + termcap.Normal,
    if not CXX_version:
        print termcap.Yellow + termcap.Bold + "COMMAND NOT FOUND!" +\
               termcap.Normal
    else:
        print CXX_version.replace('\n', '<nl>')
    print "       If you're trying to use a compiler other than GCC"
    print "       or clang, there appears to be something wrong with your"
    print "       environment."
    print "       "
    print "       If you are trying to use a compiler other than those listed"
    print "       above you will need to ease fix SConstruct and "
    print "       src/SConscript to support that compiler."
    Exit(1)

if main['GCC']:
    # Check for a supported version of gcc. >= 4.8 is chosen for its
    # level of c++11 support. See
    # http://gcc.gnu.org/projects/cxx0x.html for details.
    gcc_version = readCommand([main['CXX'], '-dumpversion'], exception=False)
    if compareVersions(gcc_version, "4.8") < 0:
        print 'Error: gcc version 4.8 or newer required.'
        print '       Installed version:', gcc_version
        Exit(1)

    main['GCC_VERSION'] = gcc_version

    # gcc from version 4.8 and above generates "rep; ret" instructions
    # to avoid performance penalties on certain AMD chips. Older
    # assemblers detect this as an error, "Error: expecting string
    # instruction after `rep'"
    as_version_raw = readCommand([main['AS'], '-v', '/dev/null'],
                                 exception=False).split()

    # version strings may contain extra distro-specific
    # qualifiers, so play it safe and keep only what comes before
    # the first hyphen
    as_version = as_version_raw[-1].split('-')[0] if as_version_raw else None

    if not as_version or compareVersions(as_version, "2.23") < 0:
        print termcap.Yellow + termcap.Bold + \
            'Warning: This combination of gcc and binutils have' + \
            ' known incompatibilities.\n' + \
            '         If you encounter build problems, please update ' + \
            'binutils to 2.23.' + \
            termcap.Normal

    # Make sure we warn if the user has requested to compile with the
    # Undefined Benahvior Sanitizer and this version of gcc does not
    # support it.
    if GetOption('with_ubsan') and \
            compareVersions(gcc_version, '4.9') < 0:
        print termcap.Yellow + termcap.Bold + \
            'Warning: UBSan is only supported using gcc 4.9 and later.' + \
            termcap.Normal

    # Add the appropriate Link-Time Optimization (LTO) flags
    # unless LTO is explicitly turned off. Note that these flags
    # are only used by the fast target.
    if not GetOption('no_lto'):
        # Pass the LTO flag when compiling to produce GIMPLE
        # output, we merely create the flags here and only append
        # them later
        main['LTO_CCFLAGS'] = ['-flto=%d' % GetOption('num_jobs')]

        # Use the same amount of jobs for LTO as we are running
        # scons with
        main['LTO_LDFLAGS'] = ['-flto=%d' % GetOption('num_jobs')]

    main.Append(TCMALLOC_CCFLAGS=['-fno-builtin-malloc', '-fno-builtin-calloc',
                                  '-fno-builtin-realloc', '-fno-builtin-free'])

    # add option to check for undeclared overrides
    if compareVersions(gcc_version, "5.0") > 0:
        main.Append(CCFLAGS=['-Wno-error=suggest-override'])

elif main['CLANG']:
    # Check for a supported version of clang, >= 3.1 is needed to
    # support similar features as gcc 4.8. See
    # http://clang.llvm.org/cxx_status.html for details
    clang_version_re = re.compile(".* version (\d+\.\d+)")
    clang_version_match = clang_version_re.search(CXX_version)
    if (clang_version_match):
        clang_version = clang_version_match.groups()[0]
        if compareVersions(clang_version, "3.1") < 0:
            print 'Error: clang version 3.1 or newer required.'
            print '       Installed version:', clang_version
            Exit(1)
    else:
        print 'Error: Unable to determine clang version.'
        Exit(1)

    # clang has a few additional warnings that we disable, extraneous
    # parantheses are allowed due to Ruby's printing of the AST,
    # finally self assignments are allowed as the generated CPU code
    # is relying on this
    main.Append(CCFLAGS=['-Wno-parentheses',
                         '-Wno-self-assign',
                         # Some versions of libstdc++ (4.8?) seem to
                         # use struct hash and class hash
                         # interchangeably.
                         '-Wno-mismatched-tags',
                         ])

    main.Append(TCMALLOC_CCFLAGS=['-fno-builtin'])

    # On Mac OS X/Darwin we need to also use libc++ (part of XCode) as
    # opposed to libstdc++, as the later is dated.
    if sys.platform == "darwin":
        main.Append(CXXFLAGS=['-stdlib=libc++'])
        main.Append(LIBS=['c++'])

    # On FreeBSD we need libthr.
    if sys.platform.startswith('freebsd'):
        main.Append(LIBS=['thr'])

else:
    print termcap.Yellow + termcap.Bold + 'Error' + termcap.Normal,
    print "Don't know what compiler options to use for your compiler."
    print termcap.Yellow + '       compiler:' + termcap.Normal, main['CXX']
    print termcap.Yellow + '       version:' + termcap.Normal,
    if not CXX_version:
        print termcap.Yellow + termcap.Bold + "COMMAND NOT FOUND!" +\
               termcap.Normal
    else:
        print CXX_version.replace('\n', '<nl>')
    print "       If you're trying to use a compiler other than GCC"
    print "       or clang, there appears to be something wrong with your"
    print "       environment."
    print "       "
    print "       If you are trying to use a compiler other than those listed"
    print "       above you will need to ease fix SConstruct and "
    print "       src/SConscript to support that compiler."
    Exit(1)

# Set up common yacc/bison flags (needed for Ruby)
main['YACCFLAGS'] = '-d'
main['YACCHXXFILESUFFIX'] = '.hh'

# Do this after we save setting back, or else we'll tack on an
# extra 'qdo' every time we run scons.
if main['BATCH']:
    main['CC']     = main['BATCH_CMD'] + ' ' + main['CC']
    main['CXX']    = main['BATCH_CMD'] + ' ' + main['CXX']
    main['AS']     = main['BATCH_CMD'] + ' ' + main['AS']
    main['AR']     = main['BATCH_CMD'] + ' ' + main['AR']
    main['RANLIB'] = main['BATCH_CMD'] + ' ' + main['RANLIB']

if sys.platform == 'cygwin':
    # cygwin has some header file issues...
    main.Append(CCFLAGS=["-Wno-uninitialized"])

# Check for the protobuf compiler
protoc_version = readCommand([main['PROTOC'], '--version'],
                             exception='').split()

# First two words should be "libprotoc x.y.z"
if len(protoc_version) < 2 or protoc_version[0] != 'libprotoc':
    print termcap.Yellow + termcap.Bold + \
        'Warning: Protocol buffer compiler (protoc) not found.\n' + \
        '         Please install protobuf-compiler for tracing support.' + \
        termcap.Normal
    main['PROTOC'] = False
else:
    # Based on the availability of the compress stream wrappers,
    # require 2.1.0
    min_protoc_version = '2.1.0'
    if compareVersions(protoc_version[1], min_protoc_version) < 0:
        print termcap.Yellow + termcap.Bold + \
            'Warning: protoc version', min_protoc_version, \
            'or newer required.\n' + \
            '         Installed version:', protoc_version[1], \
            termcap.Normal
        main['PROTOC'] = False
    else:
        # Attempt to determine the appropriate include path and
        # library path using pkg-config, that means we also need to
        # check for pkg-config. Note that it is possible to use
        # protobuf without the involvement of pkg-config. Later on we
        # check go a library config check and at that point the test
        # will fail if libprotobuf cannot be found.
        if readCommand(['pkg-config', '--version'], exception=''):
            try:
                # Attempt to establish what linking flags to add for protobuf
                # using pkg-config
                main.ParseConfig('pkg-config --cflags --libs-only-L protobuf')
            except:
                print termcap.Yellow + termcap.Bold + \
                    'Warning: pkg-config could not get protobuf flags.' + \
                    termcap.Normal

# Check for SWIG
if not main.has_key('SWIG'):
    print 'Error: SWIG utility not found.'
    print '       Please install (see http://www.swig.org) and retry.'
    Exit(1)

# Check for appropriate SWIG version
swig_version = readCommand([main['SWIG'], '-version'], exception='').split()
# First 3 words should be "SWIG Version x.y.z"
if len(swig_version) < 3 or \
        swig_version[0] != 'SWIG' or swig_version[1] != 'Version':
    print 'Error determining SWIG version.'
    Exit(1)

min_swig_version = '2.0.4'
if compareVersions(swig_version[2], min_swig_version) < 0:
    print 'Error: SWIG version', min_swig_version, 'or newer required.'
    print '       Installed version:', swig_version[2]
    Exit(1)

# Check for known incompatibilities. The standard library shipped with
# gcc >= 4.9 does not play well with swig versions prior to 3.0
if main['GCC'] and compareVersions(gcc_version, '4.9') >= 0 and \
        compareVersions(swig_version[2], '3.0') < 0:
    print termcap.Yellow + termcap.Bold + \
        'Warning: This combination of gcc and swig have' + \
        ' known incompatibilities.\n' + \
        '         If you encounter build problems, please update ' + \
        'swig to 3.0 or later.' + \
        termcap.Normal

# Set up SWIG flags & scanner
swig_flags=Split('-c++ -python -modern -templatereduce $_CPPINCFLAGS')
main.Append(SWIGFLAGS=swig_flags)

# Check for 'timeout' from GNU coreutils. If present, regressions will
# be run with a time limit. We require version 8.13 since we rely on
# support for the '--foreground' option.
if sys.platform.startswith('freebsd'):
    timeout_lines = readCommand(['gtimeout', '--version'],
                                exception='').splitlines()
else:
    timeout_lines = readCommand(['timeout', '--version'],
                                exception='').splitlines()
# Get the first line and tokenize it
timeout_version = timeout_lines[0].split() if timeout_lines else []
main['TIMEOUT'] =  timeout_version and \
    compareVersions(timeout_version[-1], '8.13') >= 0

# filter out all existing swig scanners, they mess up the dependency
# stuff for some reason
scanners = []
for scanner in main['SCANNERS']:
    skeys = scanner.skeys
    if skeys == '.i':
        continue

    if isinstance(skeys, (list, tuple)) and '.i' in skeys:
        continue

    scanners.append(scanner)

# add the new swig scanner that we like better
from SCons.Scanner import ClassicCPP as CPPScanner
swig_inc_re = '^[ \t]*[%,#][ \t]*(?:include|import)[ \t]*(<|")([^>"]+)(>|")'
scanners.append(CPPScanner("SwigScan", [ ".i" ], "CPPPATH", swig_inc_re))

# replace the scanners list that has what we want
main['SCANNERS'] = scanners

# Add a custom Check function to test for structure members.
def CheckMember(context, include, decl, member, include_quotes="<>"):
    context.Message("Checking for member %s in %s..." %
                    (member, decl))
    text = """
#include %(header)s
int main(){
  %(decl)s test;
  (void)test.%(member)s;
  return 0;
};
""" % { "header" : include_quotes[0] + include + include_quotes[1],
        "decl" : decl,
        "member" : member,
        }

    ret = context.TryCompile(text, extension=".cc")
    context.Result(ret)
    return ret

# Platform-specific configuration.  Note again that we assume that all
# builds under a given build root run on the same host platform.
conf = Configure(main,
                 conf_dir = joinpath(build_root, '.scons_config'),
                 log_file = joinpath(build_root, 'scons_config.log'),
                 custom_tests = {
        'CheckMember' : CheckMember,
        })

# Check if we should compile a 64 bit binary on Mac OS X/Darwin
try:
    import platform
    uname = platform.uname()
    if uname[0] == 'Darwin' and compareVersions(uname[2], '9.0.0') >= 0:
        if int(readCommand('sysctl -n hw.cpu64bit_capable')[0]):
            main.Append(CCFLAGS=['-arch', 'x86_64'])
            main.Append(CFLAGS=['-arch', 'x86_64'])
            main.Append(LINKFLAGS=['-arch', 'x86_64'])
            main.Append(ASFLAGS=['-arch', 'x86_64'])
except:
    pass

# Recent versions of scons substitute a "Null" object for Configure()
# when configuration isn't necessary, e.g., if the "--help" option is
# present.  Unfortuantely this Null object always returns false,
# breaking all our configuration checks.  We replace it with our own
# more optimistic null object that returns True instead.
if not conf:
    def NullCheck(*args, **kwargs):
        return True

    class NullConf:
        def __init__(self, env):
            self.env = env
        def Finish(self):
            return self.env
        def __getattr__(self, mname):
            return NullCheck

    conf = NullConf(main)

# Cache build files in the supplied directory.
if main['M5_BUILD_CACHE']:
    print 'Using build cache located at', main['M5_BUILD_CACHE']
    CacheDir(main['M5_BUILD_CACHE'])

if not GetOption('without_python'):
    # Find Python include and library directories for embedding the
    # interpreter. We rely on python-config to resolve the appropriate
    # includes and linker flags. ParseConfig does not seem to understand
    # the more exotic linker flags such as -Xlinker and -export-dynamic so
    # we add them explicitly below. If you want to link in an alternate
    # version of python, see above for instructions on how to invoke
    # scons with the appropriate PATH set.
    #
    # First we check if python2-config exists, else we use python-config
    python_config = readCommand(['which', 'python2-config'],
                                exception='').strip()
    if not os.path.exists(python_config):
        python_config = readCommand(['which', 'python-config'],
                                    exception='').strip()
    py_includes = readCommand([python_config, '--includes'],
                              exception='').split()
    # Strip the -I from the include folders before adding them to the
    # CPPPATH
    main.Append(CPPPATH=map(lambda inc: inc[2:], py_includes))

    # Read the linker flags and split them into libraries and other link
    # flags. The libraries are added later through the call the CheckLib.
    py_ld_flags = readCommand([python_config, '--ldflags'],
        exception='').split()
    py_libs = []
    for lib in py_ld_flags:
         if not lib.startswith('-l'):
             main.Append(LINKFLAGS=[lib])
         else:
             lib = lib[2:]
             if lib not in py_libs:
                 py_libs.append(lib)

    # verify that this stuff works
    if not conf.CheckHeader('Python.h', '<>'):
        print "Error: can't find Python.h header in", py_includes
        print "Install Python headers (package python-dev on Ubuntu and RedHat)"
        Exit(1)

    for lib in py_libs:
        if not conf.CheckLib(lib):
            print "Error: can't find library %s required by python" % lib
            Exit(1)

# On Solaris you need to use libsocket for socket ops
if not conf.CheckLibWithHeader(None, 'sys/socket.h', 'C++', 'accept(0,0,0);'):
   if not conf.CheckLibWithHeader('socket', 'sys/socket.h', 'C++', 'accept(0,0,0);'):
       print "Can't find library with socket calls (e.g. accept())"
       Exit(1)

# Check for zlib.  If the check passes, libz will be automatically
# added to the LIBS environment variable.
if not conf.CheckLibWithHeader('z', 'zlib.h', 'C++','zlibVersion();'):
    print 'Error: did not find needed zlib compression library '\
          'and/or zlib.h header file.'
    print '       Please install zlib and try again.'
    Exit(1)

# If we have the protobuf compiler, also make sure we have the
# development libraries. If the check passes, libprotobuf will be
# automatically added to the LIBS environment variable. After
# this, we can use the HAVE_PROTOBUF flag to determine if we have
# got both protoc and libprotobuf available.
main['HAVE_PROTOBUF'] = main['PROTOC'] and \
    conf.CheckLibWithHeader('protobuf', 'google/protobuf/message.h',
                            'C++', 'GOOGLE_PROTOBUF_VERIFY_VERSION;')

# If we have the compiler but not the library, print another warning.
if main['PROTOC'] and not main['HAVE_PROTOBUF']:
    print termcap.Yellow + termcap.Bold + \
        'Warning: did not find protocol buffer library and/or headers.\n' + \
    '       Please install libprotobuf-dev for tracing support.' + \
    termcap.Normal

# Check for librt.
have_posix_clock = \
    conf.CheckLibWithHeader(None, 'time.h', 'C',
                            'clock_nanosleep(0,0,NULL,NULL);') or \
    conf.CheckLibWithHeader('rt', 'time.h', 'C',
                            'clock_nanosleep(0,0,NULL,NULL);')

have_posix_timers = \
    conf.CheckLibWithHeader([None, 'rt'], [ 'time.h', 'signal.h' ], 'C',
                            'timer_create(CLOCK_MONOTONIC, NULL, NULL);')

if not GetOption('without_tcmalloc'):
    if conf.CheckLib('tcmalloc'):
        main.Append(CCFLAGS=main['TCMALLOC_CCFLAGS'])
    elif conf.CheckLib('tcmalloc_minimal'):
        main.Append(CCFLAGS=main['TCMALLOC_CCFLAGS'])
    else:
        print termcap.Yellow + termcap.Bold + \
              "You can get a 12% performance improvement by "\
              "installing tcmalloc (libgoogle-perftools-dev package "\
              "on Ubuntu or RedHat)." + termcap.Normal


# Detect back trace implementations. The last implementation in the
# list will be used by default.
backtrace_impls = [ "none" ]

if conf.CheckLibWithHeader(None, 'execinfo.h', 'C',
                           'backtrace_symbols_fd((void*)0, 0, 0);'):
    backtrace_impls.append("glibc")
elif conf.CheckLibWithHeader('execinfo', 'execinfo.h', 'C',
                           'backtrace_symbols_fd((void*)0, 0, 0);'):
    # NetBSD and FreeBSD need libexecinfo.
    backtrace_impls.append("glibc")
    main.Append(LIBS=['execinfo'])

if backtrace_impls[-1] == "none":
    default_backtrace_impl = "none"
    print termcap.Yellow + termcap.Bold + \
        "No suitable back trace implementation found." + \
        termcap.Normal

if not have_posix_clock:
    print "Can't find library for POSIX clocks."

# Check for <fenv.h> (C99 FP environment control)
have_fenv = conf.CheckHeader('fenv.h', '<>')
if not have_fenv:
    print "Warning: Header file <fenv.h> not found."
    print "         This host has no IEEE FP rounding mode control."

# Check if we should enable KVM-based hardware virtualization. The API
# we rely on exists since version 2.6.36 of the kernel, but somehow
# the KVM_API_VERSION does not reflect the change. We test for one of
# the types as a fall back.
have_kvm = conf.CheckHeader('linux/kvm.h', '<>')
if not have_kvm:
    print "Info: Compatible header file <linux/kvm.h> not found, " \
        "disabling KVM support."

# x86 needs support for xsave. We test for the structure here since we
# won't be able to run new tests by the time we know which ISA we're
# targeting.
have_kvm_xsave = conf.CheckTypeSize('struct kvm_xsave',
                                    '#include <linux/kvm.h>') != 0

# Check if the requested target ISA is compatible with the host
def is_isa_kvm_compatible(isa):
    try:
        import platform
        host_isa = platform.machine()
    except:
        print "Warning: Failed to determine host ISA."
        return False

    if not have_posix_timers:
        print "Warning: Can not enable KVM, host seems to lack support " \
            "for POSIX timers"
        return False

    if isa == "arm":
        return host_isa in ( "armv7l", "aarch64" )
    elif isa == "x86":
        if host_isa != "x86_64":
            return False

        if not have_kvm_xsave:
            print "KVM on x86 requires xsave support in kernel headers."
            return False

        return True
    else:
        return False


# Check if the exclude_host attribute is available. We want this to
# get accurate instruction counts in KVM.
main['HAVE_PERF_ATTR_EXCLUDE_HOST'] = conf.CheckMember(
    'linux/perf_event.h', 'struct perf_event_attr', 'exclude_host')


######################################################################
#
# Finish the configuration
#
main = conf.Finish()

######################################################################
#
# Collect all non-global variables
#

# Define the universe of supported ISAs
all_isa_list = [ ]
all_gpu_isa_list = [ ]
Export('all_isa_list')
Export('all_gpu_isa_list')

class CpuModel(object):
    '''The CpuModel class encapsulates everything the ISA parser needs to
    know about a particular CPU model.'''

    # Dict of available CPU model objects.  Accessible as CpuModel.dict.
    dict = {}

    # Constructor.  Automatically adds models to CpuModel.dict.
    def __init__(self, name, default=False):
        self.name = name           # name of model

        # This cpu is enabled by default
        self.default = default

        # Add self to dict
        if name in CpuModel.dict:
            raise AttributeError, "CpuModel '%s' already registered" % name
        CpuModel.dict[name] = self

Export('CpuModel')

# Sticky variables get saved in the variables file so they persist from
# one invocation to the next (unless overridden, in which case the new
# value becomes sticky).
sticky_vars = Variables(args=ARGUMENTS)
Export('sticky_vars')

# Sticky variables that should be exported
export_vars = []
Export('export_vars')

# For Ruby
all_protocols = []
Export('all_protocols')
protocol_dirs = []
Export('protocol_dirs')
slicc_includes = []
Export('slicc_includes')

# Walk the tree and execute all SConsopts scripts that wil add to the
# above variables
if GetOption('verbose'):
    print "Reading SConsopts"
for bdir in [ base_dir ] + extras_dir_list:
    if not isdir(bdir):
        print "Error: directory '%s' does not exist" % bdir
        Exit(1)
    for root, dirs, files in os.walk(bdir):
        if 'SConsopts' in files:
            if GetOption('verbose'):
                print "Reading", joinpath(root, 'SConsopts')
            SConscript(joinpath(root, 'SConsopts'))

all_isa_list.sort()
all_gpu_isa_list.sort()

sticky_vars.AddVariables(
    EnumVariable('TARGET_ISA', 'Target ISA', 'alpha', all_isa_list),
    EnumVariable('TARGET_GPU_ISA', 'Target GPU ISA', 'hsail', all_gpu_isa_list),
    ListVariable('CPU_MODELS', 'CPU models',
                 sorted(n for n,m in CpuModel.dict.iteritems() if m.default),
                 sorted(CpuModel.dict.keys())),
    BoolVariable('EFENCE', 'Link with Electric Fence malloc debugger',
                 False),
    BoolVariable('SS_COMPATIBLE_FP',
                 'Make floating-point results compatible with SimpleScalar',
                 False),
    BoolVariable('USE_SSE2',
                 'Compile for SSE2 (-msse2) to get IEEE FP on x86 hosts',
                 False),
    BoolVariable('USE_POSIX_CLOCK', 'Use POSIX Clocks', have_posix_clock),
    BoolVariable('USE_FENV', 'Use <fenv.h> IEEE mode control', have_fenv),
    BoolVariable('CP_ANNOTATE', 'Enable critical path annotation capability', False),
    BoolVariable('USE_KVM', 'Enable hardware virtualized (KVM) CPU models', have_kvm),
    BoolVariable('BUILD_GPU', 'Build the compute-GPU model', False),
    EnumVariable('PROTOCOL', 'Coherence protocol for Ruby', 'None',
                  all_protocols),
    EnumVariable('BACKTRACE_IMPL', 'Post-mortem dump implementation',
                 backtrace_impls[-1], backtrace_impls)
    )

# These variables get exported to #defines in config/*.hh (see src/SConscript).
export_vars += ['USE_FENV', 'SS_COMPATIBLE_FP', 'TARGET_ISA', 'TARGET_GPU_ISA',
                'CP_ANNOTATE', 'USE_POSIX_CLOCK', 'USE_KVM', 'PROTOCOL',
                'HAVE_PROTOBUF', 'HAVE_PERF_ATTR_EXCLUDE_HOST']

###################################################
#
# Define a SCons builder for configuration flag headers.
#
###################################################

# This function generates a config header file that #defines the
# variable symbol to the current variable setting (0 or 1).  The source
# operands are the name of the variable and a Value node containing the
# value of the variable.
def build_config_file(target, source, env):
    (variable, value) = [s.get_contents() for s in source]
    f = file(str(target[0]), 'w')
    print >> f, '#define', variable, value
    f.close()
    return None

# Combine the two functions into a scons Action object.
config_action = MakeAction(build_config_file, Transform("CONFIG H", 2))

# The emitter munges the source & target node lists to reflect what
# we're really doing.
def config_emitter(target, source, env):
    # extract variable name from Builder arg
    variable = str(target[0])
    # True target is config header file
    target = joinpath('config', variable.lower() + '.hh')
    val = env[variable]
    if isinstance(val, bool):
        # Force value to 0/1
        val = int(val)
    elif isinstance(val, str):
        val = '"' + val + '"'

    # Sources are variable name & value (packaged in SCons Value nodes)
    return ([target], [Value(variable), Value(val)])

config_builder = Builder(emitter = config_emitter, action = config_action)

main.Append(BUILDERS = { 'ConfigFile' : config_builder })

# libelf build is shared across all configs in the build root.
main.SConscript('ext/libelf/SConscript',
                variant_dir = joinpath(build_root, 'libelf'))

# iostream3 build is shared across all configs in the build root.
main.SConscript('ext/iostream3/SConscript',
                variant_dir = joinpath(build_root, 'iostream3'))

# libfdt build is shared across all configs in the build root.
main.SConscript('ext/libfdt/SConscript',
                variant_dir = joinpath(build_root, 'libfdt'))

# fputils build is shared across all configs in the build root.
main.SConscript('ext/fputils/SConscript',
                variant_dir = joinpath(build_root, 'fputils'))

# DRAMSim2 build is shared across all configs in the build root.
main.SConscript('ext/dramsim2/SConscript',
                variant_dir = joinpath(build_root, 'dramsim2'))

# DRAMPower build is shared across all configs in the build root.
main.SConscript('ext/drampower/SConscript',
                variant_dir = joinpath(build_root, 'drampower'))

# nomali build is shared across all configs in the build root.
main.SConscript('ext/nomali/SConscript',
                variant_dir = joinpath(build_root, 'nomali'))

###################################################
#
# This function is used to set up a directory with switching headers
#
###################################################

main['ALL_ISA_LIST'] = all_isa_list
main['ALL_GPU_ISA_LIST'] = all_gpu_isa_list
all_isa_deps = {}
def make_switching_dir(dname, switch_headers, env):
    # Generate the header.  target[0] is the full path of the output
    # header to generate.  'source' is a dummy variable, since we get the
    # list of ISAs from env['ALL_ISA_LIST'].
    def gen_switch_hdr(target, source, env):
        fname = str(target[0])
        isa = env['TARGET_ISA'].lower()
        try:
            f = open(fname, 'w')
            print >>f, '#include "%s/%s/%s"' % (dname, isa, basename(fname))
            f.close()
        except IOError:
            print "Failed to create %s" % fname
            raise

    # Build SCons Action object. 'varlist' specifies env vars that this
    # action depends on; when env['ALL_ISA_LIST'] changes these actions
    # should get re-executed.
    switch_hdr_action = MakeAction(gen_switch_hdr,
                          Transform("GENERATE"), varlist=['ALL_ISA_LIST'])

    # Instantiate actions for each header
    for hdr in switch_headers:
        env.Command(hdr, [], switch_hdr_action)

    isa_target = Dir('.').up().name.lower().replace('_', '-')
    env['PHONY_BASE'] = '#'+isa_target
    all_isa_deps[isa_target] = None

Export('make_switching_dir')

def make_gpu_switching_dir(dname, switch_headers, env):
    # Generate the header.  target[0] is the full path of the output
    # header to generate.  'source' is a dummy variable, since we get the
    # list of ISAs from env['ALL_ISA_LIST'].
    def gen_switch_hdr(target, source, env):
        fname = str(target[0])

        isa = env['TARGET_GPU_ISA'].lower()

        try:
            f = open(fname, 'w')
            print >>f, '#include "%s/%s/%s"' % (dname, isa, basename(fname))
            f.close()
        except IOError:
            print "Failed to create %s" % fname
            raise

    # Build SCons Action object. 'varlist' specifies env vars that this
    # action depends on; when env['ALL_ISA_LIST'] changes these actions
    # should get re-executed.
    switch_hdr_action = MakeAction(gen_switch_hdr,
                          Transform("GENERATE"), varlist=['ALL_ISA_GPU_LIST'])

    # Instantiate actions for each header
    for hdr in switch_headers:
        env.Command(hdr, [], switch_hdr_action)

Export('make_gpu_switching_dir')

# all-isas -> all-deps -> all-environs -> all_targets
main.Alias('#all-isas', [])
main.Alias('#all-deps', '#all-isas')

# Dummy target to ensure all environments are created before telling
# SCons what to actually make (the command line arguments).  We attach
# them to the dependence graph after the environments are complete.
ORIG_BUILD_TARGETS = list(BUILD_TARGETS) # force a copy; gets closure to work.
def environsComplete(target, source, env):
    for t in ORIG_BUILD_TARGETS:
        main.Depends('#all-targets', t)

# Each build/* switching_dir attaches its *-environs target to #all-environs.
main.Append(BUILDERS = {'CompleteEnvirons' :
                        Builder(action=MakeAction(environsComplete, None))})
main.CompleteEnvirons('#all-environs', [])

def doNothing(**ignored): pass
main.Append(BUILDERS = {'Dummy': Builder(action=MakeAction(doNothing, None))})

# The final target to which all the original targets ultimately get attached.
main.Dummy('#all-targets', '#all-environs')
BUILD_TARGETS[:] = ['#all-targets']

###################################################
#
# Define build environments for selected configurations.
#
###################################################

for variant_path in variant_paths:
    if not GetOption('silent'):
        print "Building in", variant_path

    # Make a copy of the build-root environment to use for this config.
    env = main.Clone()
    env['BUILDDIR'] = variant_path

    # variant_dir is the tail component of build path, and is used to
    # determine the build parameters (e.g., 'ALPHA_SE')
    (build_root, variant_dir) = splitpath(variant_path)

    # Set env variables according to the build directory config.
    sticky_vars.files = []
    # Variables for $BUILD_ROOT/$VARIANT_DIR are stored in
    # $BUILD_ROOT/variables/$VARIANT_DIR so you can nuke
    # $BUILD_ROOT/$VARIANT_DIR without losing your variables settings.
    current_vars_file = joinpath(build_root, 'variables', variant_dir)
    if isfile(current_vars_file):
        sticky_vars.files.append(current_vars_file)
        if not GetOption('silent'):
            print "Using saved variables file %s" % current_vars_file
    else:
        # Build dir-specific variables file doesn't exist.

        # Make sure the directory is there so we can create it later
        opt_dir = dirname(current_vars_file)
        if not isdir(opt_dir):
            mkdir(opt_dir)

        # Get default build variables from source tree.  Variables are
        # normally determined by name of $VARIANT_DIR, but can be
        # overridden by '--default=' arg on command line.
        default = GetOption('default')
        opts_dir = joinpath(main.root.abspath, 'build_opts')
        if default:
            default_vars_files = [joinpath(build_root, 'variables', default),
                                  joinpath(opts_dir, default)]
        else:
            default_vars_files = [joinpath(opts_dir, variant_dir)]
        existing_files = filter(isfile, default_vars_files)
        if existing_files:
            default_vars_file = existing_files[0]
            sticky_vars.files.append(default_vars_file)
            print "Variables file %s not found,\n  using defaults in %s" \
                  % (current_vars_file, default_vars_file)
        else:
            print "Error: cannot find variables file %s or " \
                  "default file(s) %s" \
                  % (current_vars_file, ' or '.join(default_vars_files))
            Exit(1)

    # Apply current variable settings to env
    sticky_vars.Update(env)

    help_texts["local_vars"] += \
        "Build variables for %s:\n" % variant_dir \
                 + sticky_vars.GenerateHelpText(env)

    # Process variable settings.

    if not have_fenv and env['USE_FENV']:
        print "Warning: <fenv.h> not available; " \
              "forcing USE_FENV to False in", variant_dir + "."
        env['USE_FENV'] = False

    if not env['USE_FENV']:
        print "Warning: No IEEE FP rounding mode control in", variant_dir + "."
        print "         FP results may deviate slightly from other platforms."

    if env['EFENCE']:
        env.Append(LIBS=['efence'])

    if env['USE_KVM']:
        if not have_kvm:
            print "Warning: Can not enable KVM, host seems to lack KVM support"
            env['USE_KVM'] = False
        elif not is_isa_kvm_compatible(env['TARGET_ISA']):
            print "Info: KVM support disabled due to unsupported host and " \
                "target ISA combination"
            env['USE_KVM'] = False

    if env['BUILD_GPU']:
        env.Append(CPPDEFINES=['BUILD_GPU'])

    # Warn about missing optional functionality
    if env['USE_KVM']:
        if not main['HAVE_PERF_ATTR_EXCLUDE_HOST']:
            print "Warning: perf_event headers lack support for the " \
                "exclude_host attribute. KVM instruction counts will " \
                "be inaccurate."

    # Save sticky variable settings back to current variables file
    sticky_vars.Save(current_vars_file, env)

    if env['USE_SSE2']:
        env.Append(CCFLAGS=['-msse2'])

    # The src/SConscript file sets up the build rules in 'env' according
    # to the configured variables.  It returns a list of environments,
    # one for each variant build (debug, opt, etc.)
    SConscript('src/SConscript', variant_dir = variant_path, exports = 'env')

def pairwise(iterable):
    "s -> (s0,s1), (s1,s2), (s2, s3), ..."
    a, b = itertools.tee(iterable)
    b.next()
    return itertools.izip(a, b)

# Create false dependencies so SCons will parse ISAs, establish
# dependencies, and setup the build Environments serially. Either
# SCons (likely) and/or our SConscripts (possibly) cannot cope with -j
# greater than 1. It appears to be standard race condition stuff; it
# doesn't always fail, but usually, and the behaviors are different.
# Every time I tried to remove this, builds would fail in some
# creative new way. So, don't do that. You'll want to, though, because
# tests/SConscript takes a long time to make its Environments.
for t1, t2 in pairwise(sorted(all_isa_deps.iterkeys())):
    main.Depends('#%s-deps'     % t2, '#%s-deps'     % t1)
    main.Depends('#%s-environs' % t2, '#%s-environs' % t1)

# base help text
Help('''
Usage: scons [scons options] [build variables] [target(s)]

Extra scons options:
%(options)s

Global build variables:
%(global_vars)s

%(local_vars)s
''' % help_texts)<|MERGE_RESOLUTION|>--- conflicted
+++ resolved
@@ -666,29 +666,20 @@
     # As gcc and clang share many flags, do the common parts here
     main.Append(CCFLAGS=['-pipe'])
     main.Append(CCFLAGS=['-fno-strict-aliasing'])
-<<<<<<< HEAD
     # Enable -Wall and -Wextra and then disable the few warnings that
     # we consistently violate
     main.Append(CCFLAGS=['-Wall', '-Wundef', '-Wextra',
-                         '-Wno-sign-compare', '-Wno-unused-parameter'])
+                         '-Wno-sign-compare', '-Wno-unused-parameter',
+                         '-Wmissing-field-initializers',
+                         '-Woverloaded-virtual',
+                         '-Wno-unused-local-typedefs',
+                         '-Wunused-but-set-variable'])
     # We always compile using C++11
     main.Append(CXXFLAGS=['-std=c++11'])
+    main.Append(CXXFLAGS=['-DNTHREADS=8'])
     if sys.platform.startswith('freebsd'):
         main.Append(CCFLAGS=['-I/usr/local/include'])
         main.Append(CXXFLAGS=['-I/usr/local/include'])
-=======
-    # Enable -Wall and then disable the few warnings that we
-    # consistently violate
-    #main.Append(CCFLAGS=['-Wall', '-Wno-sign-compare', '-Wundef'])
-    main.Append(CCFLAGS=['-Wall', '-Wno-sign-compare', '-Wundef', '-Wno-unused-local-typedefs', '-Wno-undef'])
-    # We always compile using C++11, but only gcc >= 4.7 and clang 3.1
-    # actually use that name, so we stick with c++0x
-    main.Append(CXXFLAGS=['-std=c++0x'])
-    main.Append(CXXFLAGS=['-DNTHREADS=8'])
-    # Add selected sanity checks from -Wextra
-    main.Append(CXXFLAGS=['-Wmissing-field-initializers',
-                          '-Woverloaded-virtual'])
->>>>>>> 52916859
 else:
     print termcap.Yellow + termcap.Bold + 'Error' + termcap.Normal,
     print "Don't know what compiler options to use for your compiler."
