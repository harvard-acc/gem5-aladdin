/*
 * Copyright (c) 2002-2005 The Regents of The University of Michigan
 * All rights reserved.
 *
 * Redistribution and use in source and binary forms, with or without
 * modification, are permitted provided that the following conditions are
 * met: redistributions of source code must retain the above copyright
 * notice, this list of conditions and the following disclaimer;
 * redistributions in binary form must reproduce the above copyright
 * notice, this list of conditions and the following disclaimer in the
 * documentation and/or other materials provided with the distribution;
 * neither the name of the copyright holders nor the names of its
 * contributors may be used to endorse or promote products derived from
 * this software without specific prior written permission.
 *
 * THIS SOFTWARE IS PROVIDED BY THE COPYRIGHT HOLDERS AND CONTRIBUTORS
 * "AS IS" AND ANY EXPRESS OR IMPLIED WARRANTIES, INCLUDING, BUT NOT
 * LIMITED TO, THE IMPLIED WARRANTIES OF MERCHANTABILITY AND FITNESS FOR
 * A PARTICULAR PURPOSE ARE DISCLAIMED. IN NO EVENT SHALL THE COPYRIGHT
 * OWNER OR CONTRIBUTORS BE LIABLE FOR ANY DIRECT, INDIRECT, INCIDENTAL,
 * SPECIAL, EXEMPLARY, OR CONSEQUENTIAL DAMAGES (INCLUDING, BUT NOT
 * LIMITED TO, PROCUREMENT OF SUBSTITUTE GOODS OR SERVICES; LOSS OF USE,
 * DATA, OR PROFITS; OR BUSINESS INTERRUPTION) HOWEVER CAUSED AND ON ANY
 * THEORY OF LIABILITY, WHETHER IN CONTRACT, STRICT LIABILITY, OR TORT
 * (INCLUDING NEGLIGENCE OR OTHERWISE) ARISING IN ANY WAY OUT OF THE USE
 * OF THIS SOFTWARE, EVEN IF ADVISED OF THE POSSIBILITY OF SUCH DAMAGE.
 */

#include <cmath>
#include <cstdio>
#include <cstdlib>
#include <iostream>
#include <iomanip>
#include <list>
#include <sstream>
#include <string>

#include "base/cprintf.hh"
#include "base/inifile.hh"
#include "base/loader/symtab.hh"
#include "base/misc.hh"
#include "base/pollevent.hh"
#include "base/range.hh"
#include "base/stats/events.hh"
#include "base/trace.hh"
#include "cpu/base.hh"
#include "cpu/exec_context.hh"
#include "cpu/exetrace.hh"
#include "cpu/profile.hh"
#include "cpu/sampler/sampler.hh"
#include "cpu/simple/cpu.hh"
#include "cpu/smt.hh"
#include "cpu/static_inst.hh"
#include "kern/kernel_stats.hh"
#include "mem/base_mem.hh"
#include "mem/mem_interface.hh"
#include "sim/byteswap.hh"
#include "sim/builder.hh"
#include "sim/debug.hh"
#include "sim/host.hh"
#include "sim/sim_events.hh"
#include "sim/sim_object.hh"
#include "sim/stats.hh"

#if FULL_SYSTEM
#include "base/remote_gdb.hh"
#include "mem/functional/memory_control.hh"
#include "mem/functional/physical.hh"
#include "sim/system.hh"
#include "targetarch/alpha_memory.hh"
#include "targetarch/stacktrace.hh"
#include "targetarch/vtophys.hh"
#else // !FULL_SYSTEM
#include "mem/functional/functional.hh"
#endif // FULL_SYSTEM

using namespace std;
//The SimpleCPU does alpha only
using namespace AlphaISA;


SimpleCPU::TickEvent::TickEvent(SimpleCPU *c, int w)
    : Event(&mainEventQueue, CPU_Tick_Pri), cpu(c), width(w)
{
}


void
SimpleCPU::init()
{
    BaseCPU::init();
#if FULL_SYSTEM
    for (int i = 0; i < execContexts.size(); ++i) {
        ExecContext *xc = execContexts[i];

        // initialize CPU, including PC
        TheISA::initCPU(&xc->regs, xc->cpu_id);
    }
#endif
}

void
SimpleCPU::TickEvent::process()
{
    int count = width;
    do {
        cpu->tick();
    } while (--count > 0 && cpu->status() == Running);
}

const char *
SimpleCPU::TickEvent::description()
{
    return "SimpleCPU tick event";
}


SimpleCPU::CacheCompletionEvent::CacheCompletionEvent(SimpleCPU *_cpu)
    : Event(&mainEventQueue), cpu(_cpu)
{
}

void SimpleCPU::CacheCompletionEvent::process()
{
    cpu->processCacheCompletion();
}

const char *
SimpleCPU::CacheCompletionEvent::description()
{
    return "SimpleCPU cache completion event";
}

SimpleCPU::SimpleCPU(Params *p)
    : BaseCPU(p), tickEvent(this, p->width), xc(NULL),
      cacheCompletionEvent(this)
{
    _status = Idle;
#if FULL_SYSTEM
    xc = new ExecContext(this, 0, p->system, p->itb, p->dtb, p->mem);

<<<<<<< HEAD
    // initialize CPU, including PC
    initCPU(&xc->regs);
=======
>>>>>>> ddb130e5
#else
    xc = new ExecContext(this, /* thread_num */ 0, p->process, /* asid */ 0);
#endif // !FULL_SYSTEM

    icacheInterface = p->icache_interface;
    dcacheInterface = p->dcache_interface;

    memReq = new MemReq();
    memReq->xc = xc;
    memReq->asid = 0;
    memReq->data = new uint8_t[64];

    numInst = 0;
    startNumInst = 0;
    numLoad = 0;
    startNumLoad = 0;
    lastIcacheStall = 0;
    lastDcacheStall = 0;

    execContexts.push_back(xc);
}

SimpleCPU::~SimpleCPU()
{
}

void
SimpleCPU::switchOut(Sampler *s)
{
    sampler = s;
    if (status() == DcacheMissStall) {
        DPRINTF(Sampler,"Outstanding dcache access, waiting for completion\n");
        _status = DcacheMissSwitch;
    }
    else {
        _status = SwitchedOut;

        if (tickEvent.scheduled())
            tickEvent.squash();

        sampler->signalSwitched();
    }
}


void
SimpleCPU::takeOverFrom(BaseCPU *oldCPU)
{
    BaseCPU::takeOverFrom(oldCPU);

    assert(!tickEvent.scheduled());

    // if any of this CPU's ExecContexts are active, mark the CPU as
    // running and schedule its tick event.
    for (int i = 0; i < execContexts.size(); ++i) {
        ExecContext *xc = execContexts[i];
        if (xc->status() == ExecContext::Active && _status != Running) {
            _status = Running;
            tickEvent.schedule(curTick);
        }
    }
}


void
SimpleCPU::activateContext(int thread_num, int delay)
{
    assert(thread_num == 0);
    assert(xc);

    assert(_status == Idle);
    notIdleFraction++;
    scheduleTickEvent(delay);
    _status = Running;
}


void
SimpleCPU::suspendContext(int thread_num)
{
    assert(thread_num == 0);
    assert(xc);

    assert(_status == Running);
    notIdleFraction--;
    unscheduleTickEvent();
    _status = Idle;
}


void
SimpleCPU::deallocateContext(int thread_num)
{
    // for now, these are equivalent
    suspendContext(thread_num);
}


void
SimpleCPU::haltContext(int thread_num)
{
    // for now, these are equivalent
    suspendContext(thread_num);
}


void
SimpleCPU::regStats()
{
    using namespace Stats;

    BaseCPU::regStats();

    numInsts
        .name(name() + ".num_insts")
        .desc("Number of instructions executed")
        ;

    numMemRefs
        .name(name() + ".num_refs")
        .desc("Number of memory references")
        ;

    notIdleFraction
        .name(name() + ".not_idle_fraction")
        .desc("Percentage of non-idle cycles")
        ;

    idleFraction
        .name(name() + ".idle_fraction")
        .desc("Percentage of idle cycles")
        ;

    icacheStallCycles
        .name(name() + ".icache_stall_cycles")
        .desc("ICache total stall cycles")
        .prereq(icacheStallCycles)
        ;

    dcacheStallCycles
        .name(name() + ".dcache_stall_cycles")
        .desc("DCache total stall cycles")
        .prereq(dcacheStallCycles)
        ;

    idleFraction = constant(1.0) - notIdleFraction;
}

void
SimpleCPU::resetStats()
{
    startNumInst = numInst;
    notIdleFraction = (_status != Idle);
}

void
SimpleCPU::serialize(ostream &os)
{
    BaseCPU::serialize(os);
    SERIALIZE_ENUM(_status);
    SERIALIZE_SCALAR(inst);
    nameOut(os, csprintf("%s.xc", name()));
    xc->serialize(os);
    nameOut(os, csprintf("%s.tickEvent", name()));
    tickEvent.serialize(os);
    nameOut(os, csprintf("%s.cacheCompletionEvent", name()));
    cacheCompletionEvent.serialize(os);
}

void
SimpleCPU::unserialize(Checkpoint *cp, const string &section)
{
    BaseCPU::unserialize(cp, section);
    UNSERIALIZE_ENUM(_status);
    UNSERIALIZE_SCALAR(inst);
    xc->unserialize(cp, csprintf("%s.xc", section));
    tickEvent.unserialize(cp, csprintf("%s.tickEvent", section));
    cacheCompletionEvent
        .unserialize(cp, csprintf("%s.cacheCompletionEvent", section));
}

void
change_thread_state(int thread_number, int activate, int priority)
{
}

Fault
SimpleCPU::copySrcTranslate(Addr src)
{
    static bool no_warn = true;
    int blk_size = (dcacheInterface) ? dcacheInterface->getBlockSize() : 64;
    // Only support block sizes of 64 atm.
    assert(blk_size == 64);
    int offset = src & (blk_size - 1);

    // Make sure block doesn't span page
    if (no_warn &&
        (src & PageMask) != ((src + blk_size) & PageMask) &&
        (src >> 40) != 0xfffffc) {
        warn("Copied block source spans pages %x.", src);
        no_warn = false;
    }

    memReq->reset(src & ~(blk_size - 1), blk_size);

    // translate to physical address
    Fault fault = xc->translateDataReadReq(memReq);

    assert(fault != AlignmentFault);

    if (fault == NoFault) {
        xc->copySrcAddr = src;
        xc->copySrcPhysAddr = memReq->paddr + offset;
    } else {
        xc->copySrcAddr = 0;
        xc->copySrcPhysAddr = 0;
    }
    return fault;
}

Fault
SimpleCPU::copy(Addr dest)
{
    static bool no_warn = true;
    int blk_size = (dcacheInterface) ? dcacheInterface->getBlockSize() : 64;
    // Only support block sizes of 64 atm.
    assert(blk_size == 64);
    uint8_t data[blk_size];
    //assert(xc->copySrcAddr);
    int offset = dest & (blk_size - 1);

    // Make sure block doesn't span page
    if (no_warn &&
        (dest & PageMask) != ((dest + blk_size) & PageMask) &&
        (dest >> 40) != 0xfffffc) {
        no_warn = false;
        warn("Copied block destination spans pages %x. ", dest);
    }

    memReq->reset(dest & ~(blk_size -1), blk_size);
    // translate to physical address
    Fault fault = xc->translateDataWriteReq(memReq);

    assert(fault != AlignmentFault);

    if (fault == NoFault) {
        Addr dest_addr = memReq->paddr + offset;
        // Need to read straight from memory since we have more than 8 bytes.
        memReq->paddr = xc->copySrcPhysAddr;
        xc->mem->read(memReq, data);
        memReq->paddr = dest_addr;
        xc->mem->write(memReq, data);
        if (dcacheInterface) {
            memReq->cmd = Copy;
            memReq->completionEvent = NULL;
            memReq->paddr = xc->copySrcPhysAddr;
            memReq->dest = dest_addr;
            memReq->size = 64;
            memReq->time = curTick;
            memReq->flags &= ~INST_READ;
            dcacheInterface->access(memReq);
        }
    }
    return fault;
}

// precise architected memory state accessor macros
template <class T>
Fault
SimpleCPU::read(Addr addr, T &data, unsigned flags)
{
    if (status() == DcacheMissStall || status() == DcacheMissSwitch) {
        Fault fault = xc->read(memReq,data);

        if (traceData) {
            traceData->setAddr(addr);
        }
        return fault;
    }

    memReq->reset(addr, sizeof(T), flags);

    // translate to physical address
    Fault fault = xc->translateDataReadReq(memReq);

    // if we have a cache, do cache access too
    if (fault == NoFault && dcacheInterface) {
        memReq->cmd = Read;
        memReq->completionEvent = NULL;
        memReq->time = curTick;
        memReq->flags &= ~INST_READ;
        MemAccessResult result = dcacheInterface->access(memReq);

        // Ugly hack to get an event scheduled *only* if the access is
        // a miss.  We really should add first-class support for this
        // at some point.
        if (result != MA_HIT && dcacheInterface->doEvents()) {
            memReq->completionEvent = &cacheCompletionEvent;
            lastDcacheStall = curTick;
            unscheduleTickEvent();
            _status = DcacheMissStall;
        } else {
            // do functional access
            fault = xc->read(memReq, data);

        }
    } else if(fault == NoFault) {
        // do functional access
        fault = xc->read(memReq, data);

    }

    if (!dcacheInterface && (memReq->flags & UNCACHEABLE))
        recordEvent("Uncached Read");

    return fault;
}

#ifndef DOXYGEN_SHOULD_SKIP_THIS

template
Fault
SimpleCPU::read(Addr addr, uint64_t &data, unsigned flags);

template
Fault
SimpleCPU::read(Addr addr, uint32_t &data, unsigned flags);

template
Fault
SimpleCPU::read(Addr addr, uint16_t &data, unsigned flags);

template
Fault
SimpleCPU::read(Addr addr, uint8_t &data, unsigned flags);

#endif //DOXYGEN_SHOULD_SKIP_THIS

template<>
Fault
SimpleCPU::read(Addr addr, double &data, unsigned flags)
{
    return read(addr, *(uint64_t*)&data, flags);
}

template<>
Fault
SimpleCPU::read(Addr addr, float &data, unsigned flags)
{
    return read(addr, *(uint32_t*)&data, flags);
}


template<>
Fault
SimpleCPU::read(Addr addr, int32_t &data, unsigned flags)
{
    return read(addr, (uint32_t&)data, flags);
}


template <class T>
Fault
SimpleCPU::write(T data, Addr addr, unsigned flags, uint64_t *res)
{
    memReq->reset(addr, sizeof(T), flags);

    // translate to physical address
    Fault fault = xc->translateDataWriteReq(memReq);

    // do functional access
    if (fault == NoFault)
        fault = xc->write(memReq, data);

    if (fault == NoFault && dcacheInterface) {
        memReq->cmd = Write;
        memcpy(memReq->data,(uint8_t *)&data,memReq->size);
        memReq->completionEvent = NULL;
        memReq->time = curTick;
        memReq->flags &= ~INST_READ;
        MemAccessResult result = dcacheInterface->access(memReq);

        // Ugly hack to get an event scheduled *only* if the access is
        // a miss.  We really should add first-class support for this
        // at some point.
        if (result != MA_HIT && dcacheInterface->doEvents()) {
            memReq->completionEvent = &cacheCompletionEvent;
            lastDcacheStall = curTick;
            unscheduleTickEvent();
            _status = DcacheMissStall;
        }
    }

    if (res && (fault == NoFault))
        *res = memReq->result;

    if (!dcacheInterface && (memReq->flags & UNCACHEABLE))
        recordEvent("Uncached Write");

    return fault;
}


#ifndef DOXYGEN_SHOULD_SKIP_THIS
template
Fault
SimpleCPU::write(uint64_t data, Addr addr, unsigned flags, uint64_t *res);

template
Fault
SimpleCPU::write(uint32_t data, Addr addr, unsigned flags, uint64_t *res);

template
Fault
SimpleCPU::write(uint16_t data, Addr addr, unsigned flags, uint64_t *res);

template
Fault
SimpleCPU::write(uint8_t data, Addr addr, unsigned flags, uint64_t *res);

#endif //DOXYGEN_SHOULD_SKIP_THIS

template<>
Fault
SimpleCPU::write(double data, Addr addr, unsigned flags, uint64_t *res)
{
    return write(*(uint64_t*)&data, addr, flags, res);
}

template<>
Fault
SimpleCPU::write(float data, Addr addr, unsigned flags, uint64_t *res)
{
    return write(*(uint32_t*)&data, addr, flags, res);
}


template<>
Fault
SimpleCPU::write(int32_t data, Addr addr, unsigned flags, uint64_t *res)
{
    return write((uint32_t)data, addr, flags, res);
}


#if FULL_SYSTEM
Addr
SimpleCPU::dbg_vtophys(Addr addr)
{
    return vtophys(xc, addr);
}
#endif // FULL_SYSTEM

void
SimpleCPU::processCacheCompletion()
{
    switch (status()) {
      case IcacheMissStall:
        icacheStallCycles += curTick - lastIcacheStall;
        _status = IcacheMissComplete;
        scheduleTickEvent(1);
        break;
      case DcacheMissStall:
        if (memReq->cmd.isRead()) {
            curStaticInst->execute(this,traceData);
            if (traceData)
                traceData->finalize();
        }
        dcacheStallCycles += curTick - lastDcacheStall;
        _status = Running;
        scheduleTickEvent(1);
        break;
      case DcacheMissSwitch:
        if (memReq->cmd.isRead()) {
            curStaticInst->execute(this,traceData);
            if (traceData)
                traceData->finalize();
        }
        _status = SwitchedOut;
        sampler->signalSwitched();
      case SwitchedOut:
        // If this CPU has been switched out due to sampling/warm-up,
        // ignore any further status changes (e.g., due to cache
        // misses outstanding at the time of the switch).
        return;
      default:
        panic("SimpleCPU::processCacheCompletion: bad state");
        break;
    }
}

#if FULL_SYSTEM
void
SimpleCPU::post_interrupt(int int_num, int index)
{
    BaseCPU::post_interrupt(int_num, index);

    if (xc->status() == ExecContext::Suspended) {
                DPRINTF(IPI,"Suspended Processor awoke\n");
        xc->activate();
    }
}
#endif // FULL_SYSTEM

/* start simulation, program loaded, processor precise state initialized */
void
SimpleCPU::tick()
{
    numCycles++;

    traceData = NULL;

    Fault fault = NoFault;

#if FULL_SYSTEM
    if (checkInterrupts && check_interrupts() && !xc->inPalMode() &&
        status() != IcacheMissComplete) {
        int ipl = 0;
        int summary = 0;
        checkInterrupts = false;
        IntReg *ipr = xc->regs.ipr;

        if (xc->regs.ipr[IPR_SIRR]) {
            for (int i = INTLEVEL_SOFTWARE_MIN;
                 i < INTLEVEL_SOFTWARE_MAX; i++) {
                if (ipr[IPR_SIRR] & (ULL(1) << i)) {
                    // See table 4-19 of 21164 hardware reference
                    ipl = (i - INTLEVEL_SOFTWARE_MIN) + 1;
                    summary |= (ULL(1) << i);
                }
            }
        }

        uint64_t interrupts = xc->cpu->intr_status();
        for (int i = INTLEVEL_EXTERNAL_MIN;
            i < INTLEVEL_EXTERNAL_MAX; i++) {
            if (interrupts & (ULL(1) << i)) {
                // See table 4-19 of 21164 hardware reference
                ipl = i;
                summary |= (ULL(1) << i);
            }
        }

        if (ipr[IPR_ASTRR])
            panic("asynchronous traps not implemented\n");

        if (ipl && ipl > xc->regs.ipr[IPR_IPLR]) {
            ipr[IPR_ISR] = summary;
            ipr[IPR_INTID] = ipl;
            xc->ev5_trap(InterruptFault);

            DPRINTF(Flow, "Interrupt! IPLR=%d ipl=%d summary=%x\n",
                    ipr[IPR_IPLR], ipl, summary);
        }
    }
#endif

    // maintain $r0 semantics
    xc->regs.intRegFile[ZeroReg] = 0;
#ifdef TARGET_ALPHA
    xc->regs.floatRegFile.d[ZeroReg] = 0.0;
#endif // TARGET_ALPHA

    if (status() == IcacheMissComplete) {
        // We've already fetched an instruction and were stalled on an
        // I-cache miss.  No need to fetch it again.

        // Set status to running; tick event will get rescheduled if
        // necessary at end of tick() function.
        _status = Running;
    }
    else {
        // Try to fetch an instruction

        // set up memory request for instruction fetch
#if FULL_SYSTEM
#define IFETCH_FLAGS(pc)	((pc) & 1) ? PHYSICAL : 0
#else
#define IFETCH_FLAGS(pc)	0
#endif

        memReq->cmd = Read;
        memReq->reset(xc->regs.pc & ~3, sizeof(uint32_t),
                     IFETCH_FLAGS(xc->regs.pc));

        fault = xc->translateInstReq(memReq);

        if (fault == NoFault)
            fault = xc->mem->read(memReq, inst);

        if (icacheInterface && fault == NoFault) {
            memReq->completionEvent = NULL;

            memReq->time = curTick;
            memReq->flags |= INST_READ;
            MemAccessResult result = icacheInterface->access(memReq);

            // Ugly hack to get an event scheduled *only* if the access is
            // a miss.  We really should add first-class support for this
            // at some point.
            if (result != MA_HIT && icacheInterface->doEvents()) {
                memReq->completionEvent = &cacheCompletionEvent;
                lastIcacheStall = curTick;
                unscheduleTickEvent();
                _status = IcacheMissStall;
                return;
            }
        }
    }

    // If we've got a valid instruction (i.e., no fault on instruction
    // fetch), then execute it.
    if (fault == NoFault) {

        // keep an instruction count
        numInst++;
        numInsts++;

        // check for instruction-count-based events
        comInstEventQueue[0]->serviceEvents(numInst);

        // decode the instruction
        inst = gtoh(inst);
        curStaticInst = StaticInst::decode(inst);

        traceData = Trace::getInstRecord(curTick, xc, this, curStaticInst,
                                         xc->regs.pc);

#if FULL_SYSTEM
        xc->setInst(inst);
#endif // FULL_SYSTEM

        xc->func_exe_inst++;

        fault = curStaticInst->execute(this, traceData);

#if FULL_SYSTEM
        if (xc->fnbin) {
            assert(xc->kernelStats);
            system->kernelBinning->execute(xc, inst);
        }

        if (xc->profile) {
            bool usermode = (xc->regs.ipr[AlphaISA::IPR_DTB_CM] & 0x18) != 0;
            xc->profilePC = usermode ? 1 : xc->regs.pc;
            ProfileNode *node = xc->profile->consume(xc, inst);
            if (node)
                xc->profileNode = node;
        }
#endif

        if (curStaticInst->isMemRef()) {
            numMemRefs++;
        }

        if (curStaticInst->isLoad()) {
            ++numLoad;
            comLoadEventQueue[0]->serviceEvents(numLoad);
        }

        // If we have a dcache miss, then we can't finialize the instruction
        // trace yet because we want to populate it with the data later
        if (traceData &&
                !(status() == DcacheMissStall && memReq->cmd.isRead())) {
            traceData->finalize();
        }

        traceFunctions(xc->regs.pc);

    }	// if (fault == NoFault)

    if (fault != NoFault) {
#if FULL_SYSTEM
        xc->ev5_trap(fault);
#else // !FULL_SYSTEM
        fatal("fault (%d) detected @ PC 0x%08p", fault, xc->regs.pc);
#endif // FULL_SYSTEM
    }
    else {
        // go to the next instruction
        xc->regs.pc = xc->regs.npc;
        xc->regs.npc += sizeof(MachInst);
    }

#if FULL_SYSTEM
    Addr oldpc;
    do {
        oldpc = xc->regs.pc;
        system->pcEventQueue.service(xc);
    } while (oldpc != xc->regs.pc);
#endif

    assert(status() == Running ||
           status() == Idle ||
           status() == DcacheMissStall);

    if (status() == Running && !tickEvent.scheduled())
        tickEvent.schedule(curTick + cycles(1));
}

////////////////////////////////////////////////////////////////////////
//
//  SimpleCPU Simulation Object
//
BEGIN_DECLARE_SIM_OBJECT_PARAMS(SimpleCPU)

    Param<Counter> max_insts_any_thread;
    Param<Counter> max_insts_all_threads;
    Param<Counter> max_loads_any_thread;
    Param<Counter> max_loads_all_threads;

#if FULL_SYSTEM
    SimObjectParam<AlphaITB *> itb;
    SimObjectParam<AlphaDTB *> dtb;
    SimObjectParam<FunctionalMemory *> mem;
    SimObjectParam<System *> system;
    Param<int> cpu_id;
    Param<Tick> profile;
#else
    SimObjectParam<Process *> workload;
#endif // FULL_SYSTEM

    Param<int> clock;
    SimObjectParam<BaseMem *> icache;
    SimObjectParam<BaseMem *> dcache;

    Param<bool> defer_registration;
    Param<int> width;
    Param<bool> function_trace;
    Param<Tick> function_trace_start;

END_DECLARE_SIM_OBJECT_PARAMS(SimpleCPU)

BEGIN_INIT_SIM_OBJECT_PARAMS(SimpleCPU)

    INIT_PARAM(max_insts_any_thread,
               "terminate when any thread reaches this inst count"),
    INIT_PARAM(max_insts_all_threads,
               "terminate when all threads have reached this inst count"),
    INIT_PARAM(max_loads_any_thread,
               "terminate when any thread reaches this load count"),
    INIT_PARAM(max_loads_all_threads,
               "terminate when all threads have reached this load count"),

#if FULL_SYSTEM
    INIT_PARAM(itb, "Instruction TLB"),
    INIT_PARAM(dtb, "Data TLB"),
    INIT_PARAM(mem, "memory"),
    INIT_PARAM(system, "system object"),
    INIT_PARAM(cpu_id, "processor ID"),
    INIT_PARAM(profile, ""),
#else
    INIT_PARAM(workload, "processes to run"),
#endif // FULL_SYSTEM

    INIT_PARAM(clock, "clock speed"),
    INIT_PARAM(icache, "L1 instruction cache object"),
    INIT_PARAM(dcache, "L1 data cache object"),
    INIT_PARAM(defer_registration, "defer system registration (for sampling)"),
    INIT_PARAM(width, "cpu width"),
    INIT_PARAM(function_trace, "Enable function trace"),
    INIT_PARAM(function_trace_start, "Cycle to start function trace")

END_INIT_SIM_OBJECT_PARAMS(SimpleCPU)


CREATE_SIM_OBJECT(SimpleCPU)
{
    SimpleCPU::Params *params = new SimpleCPU::Params();
    params->name = getInstanceName();
    params->numberOfThreads = 1;
    params->max_insts_any_thread = max_insts_any_thread;
    params->max_insts_all_threads = max_insts_all_threads;
    params->max_loads_any_thread = max_loads_any_thread;
    params->max_loads_all_threads = max_loads_all_threads;
    params->deferRegistration = defer_registration;
    params->clock = clock;
    params->functionTrace = function_trace;
    params->functionTraceStart = function_trace_start;
    params->icache_interface = (icache) ? icache->getInterface() : NULL;
    params->dcache_interface = (dcache) ? dcache->getInterface() : NULL;
    params->width = width;

#if FULL_SYSTEM
    params->itb = itb;
    params->dtb = dtb;
    params->mem = mem;
    params->system = system;
    params->cpu_id = cpu_id;
    params->profile = profile;
#else
    params->process = workload;
#endif

    SimpleCPU *cpu = new SimpleCPU(params);
    return cpu;
}

REGISTER_SIM_OBJECT("SimpleCPU", SimpleCPU)
<|MERGE_RESOLUTION|>--- conflicted
+++ resolved
@@ -139,11 +139,6 @@
 #if FULL_SYSTEM
     xc = new ExecContext(this, 0, p->system, p->itb, p->dtb, p->mem);
 
-<<<<<<< HEAD
-    // initialize CPU, including PC
-    initCPU(&xc->regs);
-=======
->>>>>>> ddb130e5
 #else
     xc = new ExecContext(this, /* thread_num */ 0, p->process, /* asid */ 0);
 #endif // !FULL_SYSTEM
