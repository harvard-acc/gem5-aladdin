/*
 * Copyright (c) 2003 The Regents of The University of Michigan
 * All rights reserved.
 *
 * Redistribution and use in source and binary forms, with or without
 * modification, are permitted provided that the following conditions are
 * met: redistributions of source code must retain the above copyright
 * notice, this list of conditions and the following disclaimer;
 * redistributions in binary form must reproduce the above copyright
 * notice, this list of conditions and the following disclaimer in the
 * documentation and/or other materials provided with the distribution;
 * neither the name of the copyright holders nor the names of its
 * contributors may be used to endorse or promote products derived from
 * this software without specific prior written permission.
 *
 * THIS SOFTWARE IS PROVIDED BY THE COPYRIGHT HOLDERS AND CONTRIBUTORS
 * "AS IS" AND ANY EXPRESS OR IMPLIED WARRANTIES, INCLUDING, BUT NOT
 * LIMITED TO, THE IMPLIED WARRANTIES OF MERCHANTABILITY AND FITNESS FOR
 * A PARTICULAR PURPOSE ARE DISCLAIMED. IN NO EVENT SHALL THE COPYRIGHT
 * OWNER OR CONTRIBUTORS BE LIABLE FOR ANY DIRECT, INDIRECT, INCIDENTAL,
 * SPECIAL, EXEMPLARY, OR CONSEQUENTIAL DAMAGES (INCLUDING, BUT NOT
 * LIMITED TO, PROCUREMENT OF SUBSTITUTE GOODS OR SERVICES; LOSS OF USE,
 * DATA, OR PROFITS; OR BUSINESS INTERRUPTION) HOWEVER CAUSED AND ON ANY
 * THEORY OF LIABILITY, WHETHER IN CONTRACT, STRICT LIABILITY, OR TORT
 * (INCLUDING NEGLIGENCE OR OTHERWISE) ARISING IN ANY WAY OUT OF THE USE
 * OF THIS SOFTWARE, EVEN IF ADVISED OF THE POSSIBILITY OF SUCH DAMAGE.
 */

/* @file
 * System Console Definition
 */

#include <cstddef>
#include <cstdio>
#include <string>

#include "base/inifile.hh"
#include "base/str.hh"	// for to_number()
#include "base/trace.hh"
#include "cpu/base_cpu.hh"
#include "cpu/exec_context.hh"
#include "dev/alpha_console.hh"
#include "dev/console.hh"
#include "dev/simple_disk.hh"
#include "dev/tlaser_clock.hh"
#include "mem/functional_mem/memory_control.hh"
#include "sim/builder.hh"
#include "sim/system.hh"
#include "dev/tsunami_io.hh"

using namespace std;

<<<<<<< HEAD
AlphaConsole::AlphaConsole(const string &name, SimConsole *cons,
                           SimpleDisk *d, int size, System *system,
                           BaseCPU *cpu, TsunamiIO *clock, int num_cpus,
                           Addr addr, Addr mask, MemoryController *mmu)
    : MmapDevice(name, addr, mask, mmu), disk(d), console(cons)
=======
AlphaConsole::AlphaConsole(const string &name, SimConsole *cons, SimpleDisk *d,
                           System *system, BaseCPU *cpu, TlaserClock *clock,
                           int num_cpus, MemoryController *mmu, Addr a)
    : FunctionalMemory(name), disk(d), console(cons), addr(a)
>>>>>>> 5664160b
{
    mmu->add_child(this, Range<Addr>(addr, addr + size));

    consoleData = new uint8_t[size];
    memset(consoleData, 0, size);

    alphaAccess->last_offset = size - 1;
    alphaAccess->kernStart = system->getKernelStart();
    alphaAccess->kernEnd = system->getKernelEnd();
    alphaAccess->entryPoint = system->getKernelEntry();

    alphaAccess->version = ALPHA_ACCESS_VERSION;
    alphaAccess->numCPUs = num_cpus;
    alphaAccess->mem_size = system->physmem->size();
    alphaAccess->cpuClock = cpu->getFreq() / 1000000;
    alphaAccess->intrClockFrequency = clock->frequency();

    alphaAccess->diskUnit = 1;
}

Fault
AlphaConsole::read(MemReqPtr &req, uint8_t *data)
{
    memset(data, 0, req->size);
    uint64_t val;

    Addr daddr = req->paddr - addr;

    switch (daddr) {
      case offsetof(AlphaAccess, inputChar):
        val = console->console_in();
        break;

      default:
        val = *(uint64_t *)(consoleData + daddr);
        break;
    }

    DPRINTF(AlphaConsole, "read: offset=%#x val=%#x\n", daddr, val);

    switch (req->size) {
      case sizeof(uint32_t):
        *(uint32_t *)data = (uint32_t)val;
        break;

      case sizeof(uint64_t):
        *(uint64_t *)data = val;
        break;

      default:
        return Machine_Check_Fault;
    }


    return No_Fault;
}

Fault
AlphaConsole::write(MemReqPtr &req, const uint8_t *data)
{
    uint64_t val;

    switch (req->size) {
      case sizeof(uint32_t):
        val = *(uint32_t *)data;
        break;

      case sizeof(uint64_t):
        val = *(uint64_t *)data;
        break;
      default:
        return Machine_Check_Fault;
    }

    Addr daddr = req->paddr - addr;
    ExecContext *other_xc;

    switch (daddr) {
      case offsetof(AlphaAccess, diskUnit):
        alphaAccess->diskUnit = val;
        break;

      case offsetof(AlphaAccess, diskCount):
        alphaAccess->diskCount = val;
        break;

      case offsetof(AlphaAccess, diskPAddr):
        alphaAccess->diskPAddr = val;
        break;

      case offsetof(AlphaAccess, diskBlock):
        alphaAccess->diskBlock = val;
        break;

      case offsetof(AlphaAccess, diskOperation):
        if (val == 0x13)
            disk->read(alphaAccess->diskPAddr, alphaAccess->diskBlock,
                       alphaAccess->diskCount);
        else
            panic("Invalid disk operation!");

        break;

      case offsetof(AlphaAccess, outputChar):
        console->out((char)(val & 0xff), false);
        break;

      case offsetof(AlphaAccess, bootStrapImpure):
        alphaAccess->bootStrapImpure = val;
        break;

      case offsetof(AlphaAccess, bootStrapCPU):
        warn("%d: Trying to launch another CPU!", curTick);
        assert(val > 0 && "Must not access primary cpu");

        other_xc = req->xc->system->execContexts[val];
        other_xc->regs.intRegFile[16] = val;
        other_xc->regs.ipr[TheISA::IPR_PALtemp16] = val;
        other_xc->regs.intRegFile[0] = val;
        other_xc->regs.intRegFile[30] = alphaAccess->bootStrapImpure;
        other_xc->activate(); //Start the cpu
        break;

      default:
        return Machine_Check_Fault;
    }

    return No_Fault;
}

void
AlphaAccess::serialize(ostream &os)
{
    SERIALIZE_SCALAR(last_offset);
    SERIALIZE_SCALAR(version);
    SERIALIZE_SCALAR(numCPUs);
    SERIALIZE_SCALAR(mem_size);
    SERIALIZE_SCALAR(cpuClock);
    SERIALIZE_SCALAR(intrClockFrequency);
    SERIALIZE_SCALAR(kernStart);
    SERIALIZE_SCALAR(kernEnd);
    SERIALIZE_SCALAR(entryPoint);
    SERIALIZE_SCALAR(diskUnit);
    SERIALIZE_SCALAR(diskCount);
    SERIALIZE_SCALAR(diskPAddr);
    SERIALIZE_SCALAR(diskBlock);
    SERIALIZE_SCALAR(diskOperation);
    SERIALIZE_SCALAR(outputChar);
    SERIALIZE_SCALAR(inputChar);
    SERIALIZE_SCALAR(bootStrapImpure);
    SERIALIZE_SCALAR(bootStrapCPU);
}

void
AlphaAccess::unserialize(Checkpoint *cp, const std::string &section)
{
    UNSERIALIZE_SCALAR(last_offset);
    UNSERIALIZE_SCALAR(version);
    UNSERIALIZE_SCALAR(numCPUs);
    UNSERIALIZE_SCALAR(mem_size);
    UNSERIALIZE_SCALAR(cpuClock);
    UNSERIALIZE_SCALAR(intrClockFrequency);
    UNSERIALIZE_SCALAR(kernStart);
    UNSERIALIZE_SCALAR(kernEnd);
    UNSERIALIZE_SCALAR(entryPoint);
    UNSERIALIZE_SCALAR(diskUnit);
    UNSERIALIZE_SCALAR(diskCount);
    UNSERIALIZE_SCALAR(diskPAddr);
    UNSERIALIZE_SCALAR(diskBlock);
    UNSERIALIZE_SCALAR(diskOperation);
    UNSERIALIZE_SCALAR(outputChar);
    UNSERIALIZE_SCALAR(inputChar);
    UNSERIALIZE_SCALAR(bootStrapImpure);
    UNSERIALIZE_SCALAR(bootStrapCPU);
}

void
AlphaConsole::serialize(ostream &os)
{
    alphaAccess->serialize(os);
}

void
AlphaConsole::unserialize(Checkpoint *cp, const std::string &section)
{
    alphaAccess->unserialize(cp, section);
}

BEGIN_DECLARE_SIM_OBJECT_PARAMS(AlphaConsole)

    SimObjectParam<SimConsole *> sim_console;
    SimObjectParam<SimpleDisk *> disk;
    Param<int> num_cpus;
    SimObjectParam<MemoryController *> mmu;
    Param<Addr> addr;
    SimObjectParam<System *> system;
    SimObjectParam<BaseCPU *> cpu;
    SimObjectParam<TsunamiIO *> clock;

END_DECLARE_SIM_OBJECT_PARAMS(AlphaConsole)

BEGIN_INIT_SIM_OBJECT_PARAMS(AlphaConsole)

    INIT_PARAM(sim_console, "The Simulator Console"),
    INIT_PARAM(disk, "Simple Disk"),
    INIT_PARAM_DFLT(num_cpus, "Number of CPU's", 1),
    INIT_PARAM(mmu, "Memory Controller"),
    INIT_PARAM(addr, "Device Address"),
    INIT_PARAM(system, "system object"),
    INIT_PARAM(cpu, "Processor"),
    INIT_PARAM(clock, "Turbolaser Clock")

END_INIT_SIM_OBJECT_PARAMS(AlphaConsole)

CREATE_SIM_OBJECT(AlphaConsole)
{
    return  new AlphaConsole(getInstanceName(), sim_console, disk,
                             system, cpu, clock, num_cpus, mmu, addr);
}

REGISTER_SIM_OBJECT("AlphaConsole", AlphaConsole)<|MERGE_RESOLUTION|>--- conflicted
+++ resolved
@@ -50,18 +50,11 @@
 
 using namespace std;
 
-<<<<<<< HEAD
 AlphaConsole::AlphaConsole(const string &name, SimConsole *cons,
                            SimpleDisk *d, int size, System *system,
                            BaseCPU *cpu, TsunamiIO *clock, int num_cpus,
                            Addr addr, Addr mask, MemoryController *mmu)
     : MmapDevice(name, addr, mask, mmu), disk(d), console(cons)
-=======
-AlphaConsole::AlphaConsole(const string &name, SimConsole *cons, SimpleDisk *d,
-                           System *system, BaseCPU *cpu, TlaserClock *clock,
-                           int num_cpus, MemoryController *mmu, Addr a)
-    : FunctionalMemory(name), disk(d), console(cons), addr(a)
->>>>>>> 5664160b
 {
     mmu->add_child(this, Range<Addr>(addr, addr + size));
 
