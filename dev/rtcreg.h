--- conflicted
+++ resolved
@@ -37,20 +37,12 @@
 #define RTC_MON                 0x08
 #define RTC_YEAR                0x09
 
-<<<<<<< HEAD
-#define RTC_CNTRL_REGA          0x0A
-=======
 #define RTC_STAT_REGA           0x0A
->>>>>>> b64eae5e
 #define  RTCA_1024HZ            0x06  /* 1024Hz periodic interrupt frequency */
 #define  RTCA_32768HZ           0x20  /* 22-stage divider, 32.768KHz timebase */
 #define  RTCA_UIP               0x80  /* 1 = date and time update in progress */
 
-<<<<<<< HEAD
-#define RTC_CNTRL_REGB          0x0B
-=======
 #define RTC_STAT_REGB           0x0B
->>>>>>> b64eae5e
 #define  RTCB_DST               0x01  /* USA Daylight Savings Time enable */
 #define  RTCB_24HR              0x02  /* 0 = 12 hours, 1 = 24 hours */
 #define  RTCB_BIN               0x04  /* 0 = BCD, 1 = Binary coded time */
@@ -60,10 +52,5 @@
 #define  RTCB_PRDC_IE           0x40  /* 1 = enable periodic clock interrupt */
 #define  RTCB_NO_UPDT           0x80  /* stop clock updates */
 
-<<<<<<< HEAD
-#define RTC_CNTRL_REGC          0x0C
-#define RTC_CNTRL_REGD          0x0D
-=======
 #define RTC_STAT_REGC           0x0C
 #define RTC_STAT_REGD           0x0D
->>>>>>> b64eae5e
