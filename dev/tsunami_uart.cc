/* $Id$ */

/* @file
 * Tsunami UART
 */

/*
 * Copyright (C) 1998 by the Board of Trustees
 *    of Leland Stanford Junior University.
 * Copyright (C) 1998 Digital Equipment Corporation
 *
 * This file is part of the SimOS distribution.
 * See LICENSE file for terms of the license.
 *
 */

#include <string>
#include <vector>

#include "base/inifile.hh"
#include "base/str.hh"	// for to_number
#include "base/trace.hh"
#include "dev/console.hh"
#include "dev/tsunami_uart.hh"
#include "mem/functional_mem/memory_control.hh"
#include "sim/builder.hh"
#include "targetarch/ev5.hh"

using namespace std;

#define CONS_INT_TX   0x01  // interrupt enable / state bits
#define CONS_INT_RX   0x02

TsunamiUart::TsunamiUart(const string &name, SimConsole *c, Addr a,
                         MemoryController *mmu)
    : FunctionalMemory(name), addr(a), cons(c), status_store(0),
      valid_char(false)
{
    mmu->add_child(this, Range<Addr>(addr, addr + size));

    IER = 0;
}

Fault
TsunamiUart::read(MemReqPtr &req, uint8_t *data)
{
    Addr daddr = req->paddr - (addr & PA_IMPL_MASK);
    DPRINTF(TsunamiUart, " read register %#x\n", daddr);

    switch (req->size) {
      case sizeof(uint64_t):
        *(uint64_t *)data = 0;
        break;
      case sizeof(uint32_t):
        *(uint32_t *)data = 0;
        break;
      case sizeof(uint16_t):
        *(uint16_t *)data = 0;
        break;
      case sizeof(uint8_t):
        *(uint8_t *)data = 0;
        break;
    }

    switch (daddr) {
      case 0x5: // Status Register
        {
            int status = cons->intStatus();
            if (!valid_char) {
                valid_char = cons->in(next_char);
                if (!valid_char)
                    status &= ~CONS_INT_RX;
            } else {
                status |= CONS_INT_RX;
            }

            if (status_store == 3) {
                // RR3 stuff? Don't really understand it, btw
                status_store = 0;
                if (status & CONS_INT_TX) {
                    *data = (1 << 4);
                    return No_Fault;
                } else if (status & CONS_INT_RX) {
                    *data = (1 << 5);
                    return No_Fault;
                } else {
                    DPRINTF(TsunamiUart, "spurious read\n");
                    return No_Fault;
                }
            } else {
                int reg = (1 << 2) | (1 << 5) | (1 << 6);
                if (status & CONS_INT_RX)
                    reg |= (1 << 0);
                *data = reg;
                return No_Fault;
            }
            break;
        }

      case 0x0: // Data register (RX)
//	if (!valid_char)
//	    panic("Invalid character");

        DPRINTF(TsunamiUart, "read data register \'%c\' %#02x\n",
                isprint(next_char) ? next_char : ' ', next_char);

        *data = next_char;
        valid_char = false;
        return No_Fault;

      case 0x1: // Interrupt Enable Register
        // This is the lovely way linux checks there is actually a serial
        // port at the desired address
        if (IER == 0)
            *data = 0;
        else if (IER == 0x0F)
            *data = 0x0F;
        else
            *data = 0;
        return No_Fault;
<<<<<<< HEAD
      case 0x2:
        //*data = 2<<6; // This means a 8250 serial port, do we want a 16550?
=======
      case 0xA:
>>>>>>> 311c2186
        *data = 0; // This means a 8250 serial port, do we want a 16550?
        return No_Fault;
    }
    *data = 0;
   // panic("%s: read daddr=%#x type=read *data=%#x\n", name(), daddr, *data);

    return No_Fault;
}

Fault
TsunamiUart::write(MemReqPtr &req, const uint8_t *data)
{
    Addr daddr = req->paddr - (addr & PA_IMPL_MASK);

    DPRINTF(TsunamiUart, " write register %#x value %#x\n", daddr, *(uint8_t*)data);
    switch (daddr) {
      case 0x3:
        status_store = *data;
        switch (*data) {
          case 0x03: // going to read RR3
            return No_Fault;

          case 0x28: // Ack of TX
            {
                if ((cons->intStatus() & CONS_INT_TX) == 0)
                    panic("Ack of transmit, though there was no interrupt");

                cons->clearInt(CONS_INT_TX);
                return No_Fault;
            }

          case 0x00:
          case 0x01:
          case 0x12:
            // going to write data???
            return No_Fault;

          default:
            DPRINTF(TsunamiUart, "writing status register %#x \n",
                    *(uint8_t *)data);
            return No_Fault;
        }

      case 0x0: // Data register (TX)
        cons->out(*(uint64_t *)data);
        return No_Fault;
      case 0x1: // DLM
        DPRINTF(TsunamiUart, "writing to DLM/IER %#x\n", *(uint8_t*)data);
        IER = *(uint8_t*)data;
        return No_Fault;
      case 0x4: // MCR
        DPRINTF(TsunamiUart, "writing to MCR %#x\n", *(uint8_t*)data);
        return No_Fault;

    }

    return No_Fault;
}

void
TsunamiUart::serialize(ostream &os)
{
    SERIALIZE_SCALAR(status_store);
    SERIALIZE_SCALAR(next_char);
    SERIALIZE_SCALAR(valid_char);
    SERIALIZE_SCALAR(IER);
}

void
TsunamiUart::unserialize(Checkpoint *cp, const std::string &section)
{
    UNSERIALIZE_SCALAR(status_store);
    UNSERIALIZE_SCALAR(next_char);
    UNSERIALIZE_SCALAR(valid_char);
    UNSERIALIZE_SCALAR(IER);
}

BEGIN_DECLARE_SIM_OBJECT_PARAMS(TsunamiUart)

    SimObjectParam<SimConsole *> console;
    SimObjectParam<MemoryController *> mmu;
    Param<Addr> addr;

END_DECLARE_SIM_OBJECT_PARAMS(TsunamiUart)

BEGIN_INIT_SIM_OBJECT_PARAMS(TsunamiUart)

    INIT_PARAM(console, "The console"),
    INIT_PARAM(mmu, "Memory Controller"),
    INIT_PARAM(addr, "Device Address")

END_INIT_SIM_OBJECT_PARAMS(TsunamiUart)

CREATE_SIM_OBJECT(TsunamiUart)
{
    return new TsunamiUart(getInstanceName(), console, addr, mmu);
}

REGISTER_SIM_OBJECT("TsunamiUart", TsunamiUart)<|MERGE_RESOLUTION|>--- conflicted
+++ resolved
@@ -118,12 +118,7 @@
         else
             *data = 0;
         return No_Fault;
-<<<<<<< HEAD
       case 0x2:
-        //*data = 2<<6; // This means a 8250 serial port, do we want a 16550?
-=======
-      case 0xA:
->>>>>>> 311c2186
         *data = 0; // This means a 8250 serial port, do we want a 16550?
         return No_Fault;
     }
