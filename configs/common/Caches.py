--- conflicted
+++ resolved
@@ -49,16 +49,10 @@
 
 class L1Cache(Cache):
     assoc = 2
-<<<<<<< HEAD
     tag_latency = 2
     data_latency = 2
     response_latency = 2
-    mshrs = 4
-=======
-    hit_latency = 1
-    response_latency = 0
-    mshrs = 16 #coretex-a15
->>>>>>> 52916859
+    mshrs = 16  # originally 4; Cortex-A15 has 16.
     tgts_per_mshr = 20
 
 class L1_ICache(L1Cache):
@@ -71,14 +65,9 @@
 
 class L2Cache(Cache):
     assoc = 8
-<<<<<<< HEAD
     tag_latency = 20
     data_latency = 20
     response_latency = 20
-=======
-    hit_latency = 12
-    response_latency = 6
->>>>>>> 52916859
     mshrs = 20
     tgts_per_mshr = 12
     write_buffers = 8
@@ -100,7 +89,6 @@
     mshrs = 10
     size = '1kB'
     tgts_per_mshr = 12
-<<<<<<< HEAD
 
     # the x86 table walker actually writes to the table-walker cache
     if buildEnv['TARGET_ISA'] == 'x86':
@@ -109,9 +97,6 @@
         is_read_only = True
         # Writeback clean lines as well
         writeback_clean = True
-=======
-    forward_snoops = False
-    is_top_level = True
 
 class L1TaggedPrefetchCache(L1Cache):
     prefetch_on_access = 'true'
@@ -127,5 +112,4 @@
 
 class L2StridePrefetchCache(L2Cache):
     prefetch_on_access = 'true'
-    prefetcher = StridePrefetcher(degree=8, latency=1)
->>>>>>> 52916859
+    prefetcher = StridePrefetcher(degree=8, latency=1)