# Copyright (c) 2012 ARM Limited
# All rights reserved.
#
# The license below extends only to copyright in the software and shall
# not be construed as granting a license to any other intellectual
# property including but not limited to intellectual property relating
# to a hardware implementation of the functionality of the software
# licensed hereunder.  You may use the software subject to the license
# terms below provided that you ensure that this notice is replicated
# unmodified and in its entirety in all distributions of the software,
# modified or unmodified, in source code or in binary form.
#
# Copyright (c) 2006-2007 The Regents of The University of Michigan
# All rights reserved.
#
# Redistribution and use in source and binary forms, with or without
# modification, are permitted provided that the following conditions are
# met: redistributions of source code must retain the above copyright
# notice, this list of conditions and the following disclaimer;
# redistributions in binary form must reproduce the above copyright
# notice, this list of conditions and the following disclaimer in the
# documentation and/or other materials provided with the distribution;
# neither the name of the copyright holders nor the names of its
# contributors may be used to endorse or promote products derived from
# this software without specific prior written permission.
#
# THIS SOFTWARE IS PROVIDED BY THE COPYRIGHT HOLDERS AND CONTRIBUTORS
# "AS IS" AND ANY EXPRESS OR IMPLIED WARRANTIES, INCLUDING, BUT NOT
# LIMITED TO, THE IMPLIED WARRANTIES OF MERCHANTABILITY AND FITNESS FOR
# A PARTICULAR PURPOSE ARE DISCLAIMED. IN NO EVENT SHALL THE COPYRIGHT
# OWNER OR CONTRIBUTORS BE LIABLE FOR ANY DIRECT, INDIRECT, INCIDENTAL,
# SPECIAL, EXEMPLARY, OR CONSEQUENTIAL DAMAGES (INCLUDING, BUT NOT
# LIMITED TO, PROCUREMENT OF SUBSTITUTE GOODS OR SERVICES; LOSS OF USE,
# DATA, OR PROFITS; OR BUSINESS INTERRUPTION) HOWEVER CAUSED AND ON ANY
# THEORY OF LIABILITY, WHETHER IN CONTRACT, STRICT LIABILITY, OR TORT
# (INCLUDING NEGLIGENCE OR OTHERWISE) ARISING IN ANY WAY OUT OF THE USE
# OF THIS SOFTWARE, EVEN IF ADVISED OF THE POSSIBILITY OF SUCH DAMAGE.
#
# Authors: Lisa Hsu

from m5.objects import *

# Base implementations of L1, L2, IO and TLB-walker caches. There are
# used in the regressions and also as base components in the
# system-configuration scripts. The values are meant to serve as a
# starting point, and specific parameters can be overridden in the
# specific instantiations.

class L1Cache(BaseCache):
    assoc = 2
    hit_latency = 1
    response_latency = 0
    mshrs = 16 #coretex-a15
    tgts_per_mshr = 20
    is_top_level = True

class L2Cache(BaseCache):
    assoc = 8
    hit_latency = 12
    response_latency = 6
    mshrs = 20
    tgts_per_mshr = 12
    write_buffers = 8

class IOCache(BaseCache):
    assoc = 8
    hit_latency = 50
    response_latency = 50
    mshrs = 20
    size = '1kB'
    tgts_per_mshr = 12
    forward_snoops = False
    is_top_level = True

class PageTableWalkerCache(BaseCache):
    assoc = 2
    hit_latency = 2
    response_latency = 2
    mshrs = 10
    size = '1kB'
    tgts_per_mshr = 12
<<<<<<< HEAD
    is_top_level = True

class L1TaggedPrefetchCache(L1Cache):
    prefetch_on_access = 'true'
    prefetcher = TaggedPrefetcher(degree=8, latency=1)

class L2TaggedPrefetchCache(L2Cache):
    prefetch_on_access = 'true'
    prefetcher = TaggedPrefetcher(degree=8, latency=1)

class L1StridePrefetchCache(L1Cache):
    prefetch_on_access = 'true'
    prefetcher = StridePrefetcher(degree=8, latency=1)

class L2StridePrefetchCache(L2Cache):
    prefetch_on_access = 'true'
    prefetcher = StridePrefetcher(degree=8, latency=1)
=======
    forward_snoops = False
    is_top_level = True
>>>>>>> 2f3c4678
<|MERGE_RESOLUTION|>--- conflicted
+++ resolved
@@ -79,7 +79,7 @@
     mshrs = 10
     size = '1kB'
     tgts_per_mshr = 12
-<<<<<<< HEAD
+    forward_snoops = False
     is_top_level = True
 
 class L1TaggedPrefetchCache(L1Cache):
@@ -96,8 +96,4 @@
 
 class L2StridePrefetchCache(L2Cache):
     prefetch_on_access = 'true'
-    prefetcher = StridePrefetcher(degree=8, latency=1)
-=======
-    forward_snoops = False
-    is_top_level = True
->>>>>>> 2f3c4678
+    prefetcher = StridePrefetcher(degree=8, latency=1)