--- conflicted
+++ resolved
@@ -92,26 +92,16 @@
     if options.l2cache:
         # Provide a clock for the L2 and the L1-to-L2 bus here as they
         # are not connected using addTwoLevelCacheHierarchy. Use the
-<<<<<<< HEAD
         # same clock as the CPUs, and set the L1-to-L2 bus width to 32
         # bytes (256 bits).
         l2cache_size = options.l2_size
-=======
-        # same clock as the CPUs.
->>>>>>> 2f3c4678
         system.l2 = l2_cache_class(clk_domain=system.cpu_clk_domain,
                                    size=l2cache_size,
                                    assoc=options.l2_assoc,
                                    hit_latency=options.l2_hit_latency,
                                    response_latency=options.l2_hit_latency)
 
-<<<<<<< HEAD
-        system.tol2bus = CoherentBus(clk_domain = system.cpu_clk_domain,
-                                     width = 32)
-
-=======
         system.tol2bus = L2XBar(clk_domain = system.cpu_clk_domain)
->>>>>>> 2f3c4678
         system.l2.cpu_side = system.tol2bus.master
         system.l2.mem_side = system.membus.slave
 
@@ -185,7 +175,6 @@
         else:
             system.cpu[i].connectAllPorts(system.membus)
 
-<<<<<<< HEAD
     if options.aladdin_cfg_file:
       for datapath in system.datapaths:
         # For now, we will connect all datapaths to a cache regardless of
@@ -195,16 +184,13 @@
             size=str(datapath.cacheSize),
             assoc=datapath.cacheAssoc,
             hit_latency=datapath.cacheHitLatency,
-            response_latency=datapath.cacheHitLatency,
-            is_perfect_cache=options.is_perfect_cache)
+            response_latency=datapath.cacheHitLatency)
         if options.l2cache:
           datapath.addPrivateL1Dcache(aladdin_dcache, system.tol2bus)
           datapath.connectPrivateScratchpad(system.tol2bus)
         else:
           datapath.addPrivateL1Dcache(aladdin_dcache, system.membus)
           datapath.connectPrivateScratchpad(system.membus)
-    return system
-=======
     return system
 
 # ExternalSlave provides a "port", but when that port connects to a cache,
@@ -226,5 +212,4 @@
     def make(name):
         return ExternalCache(port_data=name, port_type=port_type,
                              addr_ranges=[AllMemory])
-    return make
->>>>>>> 2f3c4678
+    return make