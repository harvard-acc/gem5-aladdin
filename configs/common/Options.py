--- conflicted
+++ resolved
@@ -43,18 +43,11 @@
 from m5.objects import *
 from common.Benchmarks import *
 
-<<<<<<< HEAD
-import CpuConfig
-import CacheConfig
-import MemConfig
-
-from FSConfig import os_types
-=======
 from common import CpuConfig
+from common import CacheConfig
 from common import BPConfig
 from common import MemConfig
 from common import PlatformConfig
->>>>>>> 34064c46
 
 def _listCpuTypes(option, opt, value, parser):
     CpuConfig.print_cpu_list()
