--- conflicted
+++ resolved
@@ -60,13 +60,8 @@
         return False
 
 def get(name):
-<<<<<<< HEAD
-    """Get a memory class from a user provided class name or alias."""
-    real_name = _mem_aliases.get(name, name)
-=======
     """Get a memory class from a user provided class name."""
 
->>>>>>> 71bd3472
     try:
         mem_class = _mem_classes[name]
         return mem_class
@@ -175,7 +170,7 @@
         fatal("Number of memory channels must be a power of 2")
 
     cls = get(options.mem_type)
-    
+
     mem_ctrls = []
 
     # The default behaviour is to interleave memory channels on 128
@@ -191,43 +186,6 @@
     for r in system.mem_ranges:
         print "mem ctrl"
         for i in xrange(nbr_mem_ctrls):
-<<<<<<< HEAD
-            # Create an instance so we can figure out the address
-            # mapping and row-buffer size
-            ctrl = cls()
-            # SS: expose memory latency as a parameter in the config file
-            # SS: Only applied to SimpleMemory for now
-            if issubclass(cls, m5.objects.SimpleMemory):
-                ctrl.latency = options.mem_latency
-
-            # Only do this for DRAMs
-            if issubclass(cls, m5.objects.SimpleDRAM):
-                # Inform each controller how many channels to account
-                # for
-                ctrl.channels = nbr_mem_ctrls
-
-                # If the channel bits are appearing after the column
-                # bits, we need to add the appropriate number of bits
-                # for the row buffer size
-                if ctrl.addr_mapping.value == 'RaBaChCo':
-                    # This computation only really needs to happen
-                    # once, but as we rely on having an instance we
-                    # end up having to repeat it for each and every
-                    # one
-                    rowbuffer_size = ctrl.device_rowbuffer_size.value * \
-                        ctrl.devices_per_rank.value
-
-                    intlv_low_bit = int(math.log(rowbuffer_size, 2)) - 1
-
-            # We got all we need to configure the appropriate address
-            # range
-            ctrl.range = m5.objects.AddrRange(r.start, size = r.size(),
-                                              intlvHighBit = \
-                                                  intlv_low_bit + intlv_bits,
-                                              intlvBits = intlv_bits,
-                                              intlvMatch = i)
-            mem_ctrls.append(ctrl)
-=======
             mem_ctrl = create_mem_ctrl(cls, r, i, nbr_mem_ctrls, intlv_bits,
                                        intlv_size)
             # Set the number of ranks based on the command-line
@@ -237,15 +195,13 @@
                 mem_ctrl.ranks_per_channel = options.mem_ranks
 
             mem_ctrls.append(mem_ctrl)
->>>>>>> 71bd3472
 
     system.mem_ctrls = mem_ctrls
 
     # Connect the controllers to the membus
-<<<<<<< HEAD
-    for i in xrange(nbr_mem_ctrls):
+    for i in xrange(len(system.mem_ctrls)):
         system.mem_ctrls[i].port = system.membus.master
-    
+
     ## Aladdin memory configuration
     #if options.aladdin:
       #aladdin_cls = get(options.mem_type)
@@ -277,7 +233,3 @@
       ## Connect the controllers to the membus
       #for i in xrange(nbr_mem_ctrls):
           #system.aladdin_mem_ctrls[i].port = system.aladdin_membus.master
-=======
-    for i in xrange(len(system.mem_ctrls)):
-        system.mem_ctrls[i].port = system.membus.master
->>>>>>> 71bd3472
