--- conflicted
+++ resolved
@@ -40,65 +40,8 @@
 from __future__ import absolute_import
 
 import m5.objects
-<<<<<<< HEAD
-from m5.objects import CommMonitor, MemTraceProbe
-from m5.util import addToPath, fatal
-import inspect
-import sys
-import HMC
-from textwrap import  TextWrapper
-
-# Dictionary of mapping names of real memory controller models to
-# classes.
-_mem_classes = {}
-
-def is_mem_class(cls):
-    """Determine if a class is a memory controller that can be instantiated"""
-
-    # We can't use the normal inspect.isclass because the ParamFactory
-    # and ProxyFactory classes have a tendency to confuse it.
-    try:
-        return issubclass(cls, m5.objects.AbstractMemory) and \
-            not cls.abstract
-    except TypeError:
-        return False
-
-def get(name):
-    """Get a memory class from a user provided class name."""
-
-    try:
-        mem_class = _mem_classes[name]
-        return mem_class
-    except KeyError:
-        print("%s is not a valid memory controller." % (name,))
-        sys.exit(1)
-
-def print_mem_list():
-    """Print a list of available memory classes."""
-
-    print("Available memory classes:")
-    doc_wrapper = TextWrapper(initial_indent="\t\t", subsequent_indent="\t\t")
-    for name, cls in _mem_classes.items():
-        print("\t%s" % name)
-
-        # Try to extract the class documentation from the class help
-        # string.
-        doc = inspect.getdoc(cls)
-        if doc:
-            for line in doc_wrapper.wrap(doc):
-                print(line)
-
-def mem_names():
-    """Return a list of valid memory names."""
-    return _mem_classes.keys()
-
-# Add all memory controllers in the object hierarchy.
-for name, cls in inspect.getmembers(m5.objects, is_mem_class):
-    _mem_classes[name] = cls
-=======
 from common import ObjectList
 from . import HMC
->>>>>>> 377898c4
 
 def create_mem_ctrl(cls, r, i, nbr_mem_ctrls, intlv_bits, intlv_size):
     """
