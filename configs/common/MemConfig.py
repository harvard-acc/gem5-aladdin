--- conflicted
+++ resolved
@@ -200,12 +200,7 @@
     if 2 ** intlv_bits != nbr_mem_ctrls:
         fatal("Number of memory channels must be a power of 2")
 
-<<<<<<< HEAD
-    cls = get(options.mem_type)
-    
-=======
     cls = get(opt_mem_type)
->>>>>>> 3a02fcba
     mem_ctrls = []
 
     if opt_elastic_trace_en and not issubclass(cls, m5.objects.SimpleMemory):
