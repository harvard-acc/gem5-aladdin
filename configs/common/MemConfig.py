# Copyright (c) 2013, 2017 ARM Limited
# All rights reserved.
#
# The license below extends only to copyright in the software and shall
# not be construed as granting a license to any other intellectual
# property including but not limited to intellectual property relating
# to a hardware implementation of the functionality of the software
# licensed hereunder.  You may use the software subject to the license
# terms below provided that you ensure that this notice is replicated
# unmodified and in its entirety in all distributions of the software,
# modified or unmodified, in source code or in binary form.
#
# Redistribution and use in source and binary forms, with or without
# modification, are permitted provided that the following conditions are
# met: redistributions of source code must retain the above copyright
# notice, this list of conditions and the following disclaimer;
# redistributions in binary form must reproduce the above copyright
# notice, this list of conditions and the following disclaimer in the
# documentation and/or other materials provided with the distribution;
# neither the name of the copyright holders nor the names of its
# contributors may be used to endorse or promote products derived from
# this software without specific prior written permission.
#
# THIS SOFTWARE IS PROVIDED BY THE COPYRIGHT HOLDERS AND CONTRIBUTORS
# "AS IS" AND ANY EXPRESS OR IMPLIED WARRANTIES, INCLUDING, BUT NOT
# LIMITED TO, THE IMPLIED WARRANTIES OF MERCHANTABILITY AND FITNESS FOR
# A PARTICULAR PURPOSE ARE DISCLAIMED. IN NO EVENT SHALL THE COPYRIGHT
# OWNER OR CONTRIBUTORS BE LIABLE FOR ANY DIRECT, INDIRECT, INCIDENTAL,
# SPECIAL, EXEMPLARY, OR CONSEQUENTIAL DAMAGES (INCLUDING, BUT NOT
# LIMITED TO, PROCUREMENT OF SUBSTITUTE GOODS OR SERVICES; LOSS OF USE,
# DATA, OR PROFITS; OR BUSINESS INTERRUPTION) HOWEVER CAUSED AND ON ANY
# THEORY OF LIABILITY, WHETHER IN CONTRACT, STRICT LIABILITY, OR TORT
# (INCLUDING NEGLIGENCE OR OTHERWISE) ARISING IN ANY WAY OUT OF THE USE
# OF THIS SOFTWARE, EVEN IF ADVISED OF THE POSSIBILITY OF SUCH DAMAGE.
#
# Authors: Andreas Sandberg
#          Andreas Hansson

<<<<<<< HEAD
import m5
from m5.defines import buildEnv
=======
from __future__ import print_function

>>>>>>> 34064c46
import m5.objects
from m5.objects import CommMonitor, MemTraceProbe
from m5.util import addToPath, fatal
import inspect
import sys
import HMC
from textwrap import  TextWrapper

# Dictionary of mapping names of real memory controller models to
# classes.
_mem_classes = {}

def is_mem_class(cls):
    """Determine if a class is a memory controller that can be instantiated"""

    # We can't use the normal inspect.isclass because the ParamFactory
    # and ProxyFactory classes have a tendency to confuse it.
    try:
        return issubclass(cls, m5.objects.AbstractMemory) and \
            not cls.abstract
    except TypeError:
        return False

def get(name):
    """Get a memory class from a user provided class name."""

    try:
        mem_class = _mem_classes[name]
        return mem_class
    except KeyError:
        print("%s is not a valid memory controller." % (name,))
        sys.exit(1)

def print_mem_list():
    """Print a list of available memory classes."""

    print("Available memory classes:")
    doc_wrapper = TextWrapper(initial_indent="\t\t", subsequent_indent="\t\t")
    for name, cls in _mem_classes.items():
        print("\t%s" % name)

        # Try to extract the class documentation from the class help
        # string.
        doc = inspect.getdoc(cls)
        if doc:
            for line in doc_wrapper.wrap(doc):
                print(line)

def mem_names():
    """Return a list of valid memory names."""
    return _mem_classes.keys()

# Add all memory controllers in the object hierarchy.
for name, cls in inspect.getmembers(m5.objects, is_mem_class):
    _mem_classes[name] = cls

def create_mem_ctrl(cls, r, i, nbr_mem_ctrls, intlv_bits, intlv_size):
    """
    Helper function for creating a single memoy controller from the given
    options.  This function is invoked multiple times in config_mem function
    to create an array of controllers.
    """

    import math
    intlv_low_bit = int(math.log(intlv_size, 2))

    # Use basic hashing for the channel selection, and preferably use
    # the lower tag bits from the last level cache. As we do not know
    # the details of the caches here, make an educated guess. 4 MByte
    # 4-way associative with 64 byte cache lines is 6 offset bits and
    # 14 index bits.
    xor_low_bit = 20

    # Create an instance so we can figure out the address
    # mapping and row-buffer size
    ctrl = cls()

    # Only do this for DRAMs
    if issubclass(cls, m5.objects.DRAMCtrl):
        # Inform each controller how many channels to account
        # for
        ctrl.channels = nbr_mem_ctrls

        # If the channel bits are appearing after the column
        # bits, we need to add the appropriate number of bits
        # for the row buffer size
        if ctrl.addr_mapping.value == 'RoRaBaChCo':
            # This computation only really needs to happen
            # once, but as we rely on having an instance we
            # end up having to repeat it for each and every
            # one
            rowbuffer_size = ctrl.device_rowbuffer_size.value * \
                ctrl.devices_per_rank.value

            intlv_low_bit = int(math.log(rowbuffer_size, 2))

    # We got all we need to configure the appropriate address
    # range
    ctrl.range = m5.objects.AddrRange(r.start, size = r.size(),
                                      intlvHighBit = \
                                          intlv_low_bit + intlv_bits - 1,
                                      xorHighBit = \
                                          xor_low_bit + intlv_bits - 1,
                                      intlvBits = intlv_bits,
                                      intlvMatch = i)
    return ctrl

def config_mem(options, system):
    """
    Create the memory controllers based on the options and attach them.

    If requested, we make a multi-channel configuration of the
    selected memory controller class by creating multiple instances of
    the specific class. The individual controllers have their
    parameters set such that the address range is interleaved between
    them.
    """

    # Mandatory options
    opt_mem_type = options.mem_type
    opt_mem_channels = options.mem_channels

    # Optional options
    opt_tlm_memory = getattr(options, "tlm_memory", None)
    opt_external_memory_system = getattr(options, "external_memory_system",
                                         None)
    opt_elastic_trace_en = getattr(options, "elastic_trace_en", False)
    opt_mem_ranks = getattr(options, "mem_ranks", None)

    if opt_mem_type == "HMC_2500_1x32":
        HMChost = HMC.config_hmc_host_ctrl(options, system)
        HMC.config_hmc_dev(options, system, HMChost.hmc_host)
        subsystem = system.hmc_dev
        xbar = system.hmc_dev.xbar
    else:
        subsystem = system
        xbar = system.membus

    if opt_tlm_memory:
        system.external_memory = m5.objects.ExternalSlave(
            port_type="tlm_slave",
            port_data=opt_tlm_memory,
            port=system.membus.master,
            addr_ranges=system.mem_ranges)
        system.kernel_addr_check = False
        return

    if opt_external_memory_system:
        subsystem.external_memory = m5.objects.ExternalSlave(
            port_type=opt_external_memory_system,
            port_data="init_mem0", port=xbar.master,
            addr_ranges=system.mem_ranges)
        subsystem.kernel_addr_check = False
        return

    nbr_mem_ctrls = opt_mem_channels
    import math
    from m5.util import fatal
    intlv_bits = int(math.log(nbr_mem_ctrls, 2))
    if 2 ** intlv_bits != nbr_mem_ctrls:
        fatal("Number of memory channels must be a power of 2")

    cls = get(opt_mem_type)
    mem_ctrls = []

    if opt_elastic_trace_en and not issubclass(cls, m5.objects.SimpleMemory):
        fatal("When elastic trace is enabled, configure mem-type as "
                "simple-mem.")

    # The default behaviour is to interleave memory channels on 128
    # byte granularity, or cache line granularity if larger than 128
    # byte. This value is based on the locality seen across a large
    # range of workloads.
    intlv_size = max(128, system.cache_line_size.value)

    # For every range (most systems will only have one), create an
    # array of controllers and set their parameters to match their
    # address mapping in the case of a DRAM
    #for r in [m5.objects.AddrRange(0x00000000, size='32MB')]:
    for r in system.mem_ranges:
        print "mem ctrl"
        for i in xrange(nbr_mem_ctrls):
            mem_ctrl = create_mem_ctrl(cls, r, i, nbr_mem_ctrls, intlv_bits,
                                       intlv_size)
            # Set the number of ranks based on the command-line
            # options if it was explicitly set
            if issubclass(cls, m5.objects.DRAMCtrl) and opt_mem_ranks:
                mem_ctrl.ranks_per_channel = opt_mem_ranks

            if opt_elastic_trace_en:
                mem_ctrl.latency = '1ns'
                print("For elastic trace, over-riding Simple Memory "
                    "latency to 1ns.")

            mem_ctrls.append(mem_ctrl)

    subsystem.mem_ctrls = mem_ctrls

    # Connect the controllers to the membus
    for i in xrange(len(subsystem.mem_ctrls)):
        if opt_mem_type == "HMC_2500_1x32":
            subsystem.mem_ctrls[i].port = xbar[i/4].master
            # Set memory device size. There is an independent controller for
            # each vault. All vaults are same size.
            subsystem.mem_ctrls[i].device_size = options.hmc_dev_vault_size
        else:
            if options.record_dram_traffic:
                monitor = CommMonitor()
                monitor.trace = MemTraceProbe(trace_file="dram_%d.trc.gz" % i)
                xbar.master = monitor.slave
                monitor.master = subsystem.mem_ctrls[i].port
                monitor_name = "dram_%d_monitor" % i
                setattr(subsystem, monitor_name, monitor)
            else:
                subsystem.mem_ctrls[i].port = xbar.master<|MERGE_RESOLUTION|>--- conflicted
+++ resolved
@@ -36,13 +36,8 @@
 # Authors: Andreas Sandberg
 #          Andreas Hansson
 
-<<<<<<< HEAD
-import m5
-from m5.defines import buildEnv
-=======
 from __future__ import print_function
 
->>>>>>> 34064c46
 import m5.objects
 from m5.objects import CommMonitor, MemTraceProbe
 from m5.util import addToPath, fatal
@@ -223,7 +218,6 @@
     # address mapping in the case of a DRAM
     #for r in [m5.objects.AddrRange(0x00000000, size='32MB')]:
     for r in system.mem_ranges:
-        print "mem ctrl"
         for i in xrange(nbr_mem_ctrls):
             mem_ctrl = create_mem_ctrl(cls, r, i, nbr_mem_ctrls, intlv_bits,
                                        intlv_size)
