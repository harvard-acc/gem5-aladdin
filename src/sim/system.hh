--- conflicted
+++ resolved
@@ -67,21 +67,9 @@
 #include "sim/futex_map.hh"
 #include "sim/redirect_path.hh"
 #include "sim/se_signal.hh"
-<<<<<<< HEAD
+#include "sim/sim_object.hh"
 
 #include "aladdin/gem5/aladdin_sys_connection.h"
-
-/**
- * To avoid linking errors with LTO, only include the header if we
- * actually have the definition.
- */
-#if THE_ISA != NULL_ISA
-#include "cpu/pc_event.hh"
-
-#endif
-=======
-#include "sim/sim_object.hh"
->>>>>>> 377898c4
 
 class BaseRemoteGDB;
 class KvmVM;
