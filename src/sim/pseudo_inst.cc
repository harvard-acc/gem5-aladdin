--- conflicted
+++ resolved
@@ -87,145 +87,6 @@
     panic("Pseudo inst \"%s\" is only available in Full System mode.");
 }
 
-<<<<<<< HEAD
-uint64_t
-pseudoInst(ThreadContext *tc, uint8_t func, uint8_t subfunc)
-{
-    uint64_t args[4];
-
-    DPRINTF(PseudoInst, "PseudoInst::pseudoInst(%i, %i)\n", func, subfunc);
-
-    // We need to do this in a slightly convoluted way since
-    // getArgument() might have side-effects on arg_num. We could have
-    // used the Argument class, but due to the possible side effects
-    // from getArgument, it'd most likely break.
-    int arg_num(0);
-    for (int i = 0; i < sizeof(args) / sizeof(*args); ++i) {
-        args[arg_num] = getArgument(tc, arg_num, sizeof(uint64_t), false);
-        ++arg_num;
-    }
-
-    switch (func) {
-      case M5OP_ARM:
-        arm(tc);
-        break;
-
-      case M5OP_QUIESCE:
-        quiesce(tc);
-        break;
-
-      case M5OP_QUIESCE_NS:
-        quiesceNs(tc, args[0]);
-        break;
-
-      case M5OP_QUIESCE_CYCLE:
-        quiesceCycles(tc, args[0]);
-        break;
-
-      case M5OP_QUIESCE_TIME:
-        return quiesceTime(tc);
-
-      case M5OP_RPNS:
-        return rpns(tc);
-
-      case M5OP_WAKE_CPU:
-        wakeCPU(tc, args[0]);
-        break;
-
-      case M5OP_EXIT:
-        m5exit(tc, args[0]);
-        break;
-
-      case M5OP_FAIL:
-        m5fail(tc, args[0], args[1]);
-        break;
-
-      case M5OP_INIT_PARAM:
-        return initParam(tc, args[0], args[1]);
-
-      case M5OP_LOAD_SYMBOL:
-        loadsymbol(tc);
-        break;
-
-      case M5OP_RESET_STATS:
-        resetstats(tc, args[0], args[1]);
-        break;
-
-      case M5OP_DUMP_STATS:
-        dumpstats(tc, args[0], args[1], args[2]);
-        break;
-
-      case M5OP_DUMP_RESET_STATS:
-        dumpresetstats(tc, args[0], args[1], args[2]);
-        break;
-
-      case M5OP_CHECKPOINT:
-        m5checkpoint(tc, args[0], args[1]);
-        break;
-
-      case M5OP_WRITE_FILE:
-        return writefile(tc, args[0], args[1], args[2], args[3]);
-
-      case M5OP_READ_FILE:
-        return readfile(tc, args[0], args[1], args[2]);
-
-      case M5OP_DEBUG_BREAK:
-        debugbreak(tc);
-        break;
-
-      case M5OP_SWITCH_CPU:
-        switchcpu(tc);
-        break;
-
-      case M5OP_ADD_SYMBOL:
-        addsymbol(tc, args[0], args[1]);
-        break;
-
-      case M5OP_PANIC:
-        panic("M5 panic instruction called at %s\n", tc->pcState());
-
-      case M5OP_WORK_BEGIN:
-        workbegin(tc, args[0], args[1]);
-        break;
-
-      case M5OP_WORK_END:
-        workend(tc, args[0], args[1]);
-        break;
-
-      case M5OP_GET_CPUID:
-        return getCpuid(tc);
-
-      case M5OP_ANNOTATE:
-      case M5OP_RESERVED3:
-      case M5OP_RESERVED4:
-      case M5OP_RESERVED5:
-        warn("Unimplemented m5 op (0x%x)\n", func);
-        break;
-
-      /* SE mode functions */
-      case M5OP_SE_SYSCALL:
-        m5Syscall(tc);
-        break;
-
-      case M5OP_SE_PAGE_FAULT:
-        m5PageFault(tc);
-        break;
-
-      /* dist-gem5 functions */
-      case M5OP_DIST_TOGGLE_SYNC:
-        togglesync(tc);
-        break;
-
-      default:
-        warn("Unhandled m5 op: 0x%x\n", func);
-        break;
-    }
-
-    return 0;
-}
-
-=======
->>>>>>> 377898c4
 void
 arm(ThreadContext *tc)
 {
@@ -448,12 +309,8 @@
 copyOutMsg(Addr msg_addr, ThreadContext* tc) {
     size_t max_msg_len = 1024;
     uint8_t* msg_buf = new uint8_t[max_msg_len + 1];
-    if (FullSystem) {
-        tc->getVirtProxy().readBlob(msg_addr, msg_buf, max_msg_len);
-    } else {
-        tc->getMemProxy().readBlob(msg_addr, msg_buf, max_msg_len);
-    }
-    msg_buf[max_msg_len] = '0';
+    tc->getVirtProxy().readBlob(msg_addr, msg_buf, max_msg_len);
+    msg_buf[max_msg_len] = '\0';
     std::string msg = std::string((char*)msg_buf);
     delete [] msg_buf;
     return msg;
