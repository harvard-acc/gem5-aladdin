/*
 * Copyright (c) 2003-2005 The Regents of The University of Michigan
 * All rights reserved.
 *
 * Redistribution and use in source and binary forms, with or without
 * modification, are permitted provided that the following conditions are
 * met: redistributions of source code must retain the above copyright
 * notice, this list of conditions and the following disclaimer;
 * redistributions in binary form must reproduce the above copyright
 * notice, this list of conditions and the following disclaimer in the
 * documentation and/or other materials provided with the distribution;
 * neither the name of the copyright holders nor the names of its
 * contributors may be used to endorse or promote products derived from
 * this software without specific prior written permission.
 *
 * THIS SOFTWARE IS PROVIDED BY THE COPYRIGHT HOLDERS AND CONTRIBUTORS
 * "AS IS" AND ANY EXPRESS OR IMPLIED WARRANTIES, INCLUDING, BUT NOT
 * LIMITED TO, THE IMPLIED WARRANTIES OF MERCHANTABILITY AND FITNESS FOR
 * A PARTICULAR PURPOSE ARE DISCLAIMED. IN NO EVENT SHALL THE COPYRIGHT
 * OWNER OR CONTRIBUTORS BE LIABLE FOR ANY DIRECT, INDIRECT, INCIDENTAL,
 * SPECIAL, EXEMPLARY, OR CONSEQUENTIAL DAMAGES (INCLUDING, BUT NOT
 * LIMITED TO, PROCUREMENT OF SUBSTITUTE GOODS OR SERVICES; LOSS OF USE,
 * DATA, OR PROFITS; OR BUSINESS INTERRUPTION) HOWEVER CAUSED AND ON ANY
 * THEORY OF LIABILITY, WHETHER IN CONTRACT, STRICT LIABILITY, OR TORT
 * (INCLUDING NEGLIGENCE OR OTHERWISE) ARISING IN ANY WAY OUT OF THE USE
 * OF THIS SOFTWARE, EVEN IF ADVISED OF THE POSSIBILITY OF SUCH DAMAGE.
 *
 * Authors: Steve Reinhardt
 *          Ali Saidi
 */

#include "sim/syscall_emul.hh"

#include <fcntl.h>
#include <sys/syscall.h>
#include <unistd.h>

#include <csignal>
#include <iostream>
#include <mutex>
#include <string>
#include <unordered_map>

#include "arch/utility.hh"
#include "base/chunk_generator.hh"
#include "base/loader/object_file.hh"
#include "base/trace.hh"
#include "config/the_isa.hh"
#include "cpu/thread_context.hh"
#include "dev/net/dist_iface.hh"
#include "mem/page_table.hh"
#include "sim/byteswap.hh"
#include "sim/process.hh"
#include "sim/sim_exit.hh"
#include "sim/syscall_debug_macros.hh"
#include "sim/syscall_desc.hh"
#include "sim/system.hh"

using namespace std;
using namespace TheISA;

void
warnUnsupportedOS(std::string syscall_name)
{
    warn("Cannot invoke %s on host operating system.", syscall_name);
}

SyscallReturn
unimplementedFunc(SyscallDesc *desc, int callnum, ThreadContext *tc)
{
    fatal("syscall %s (#%d) unimplemented.", desc->name(), callnum);

    return 1;
}


SyscallReturn
ignoreFunc(SyscallDesc *desc, int callnum, ThreadContext *tc)
{
    warn("ignoring syscall %s(...)", desc->name());
    return 0;
}

SyscallReturn
ignoreWarnOnceFunc(SyscallDesc *desc, int num, ThreadContext *tc)
{
    static std::unordered_map<SyscallDesc *, bool> bool_map;

    bool &warned = bool_map[desc];
    if (!warned) {
        warn("ignoring syscall %s(...)\n"
             "      (further warnings will be suppressed)", desc->name());
        warned = true;
    }

    return 0;
}

static void
exitFutexWake(ThreadContext *tc, Addr addr, uint64_t tgid)
{
    // Clear value at address pointed to by thread's childClearTID field.
    BufferArg ctidBuf(addr, sizeof(long));
    long *ctid = (long *)ctidBuf.bufferPtr();
    *ctid = 0;
    ctidBuf.copyOut(tc->getVirtProxy());

    FutexMap &futex_map = tc->getSystemPtr()->futexMap;
    // Wake one of the waiting threads.
    futex_map.wakeup(addr, tgid, 1);
}

static SyscallReturn
exitImpl(SyscallDesc *desc, int callnum, ThreadContext *tc, bool group)
{
    int index = 0;
    auto p = tc->getProcessPtr();
    int status = p->getSyscallArg(tc, index);

    System *sys = tc->getSystemPtr();

    if (group)
        *p->exitGroup = true;

    if (p->childClearTID)
        exitFutexWake(tc, p->childClearTID, p->tgid());

    bool last_thread = true;
    Process *parent = nullptr, *tg_lead = nullptr;
    for (int i = 0; last_thread && i < sys->numContexts(); i++) {
        Process *walk;
        if (!(walk = sys->threadContexts[i]->getProcessPtr()))
            continue;

        /**
         * Threads in a thread group require special handing. For instance,
         * we send the SIGCHLD signal so that it appears that it came from
         * the head of the group. We also only delete file descriptors if
         * we are the last thread in the thread group.
         */
        if (walk->pid() == p->tgid())
            tg_lead = walk;

        if ((sys->threadContexts[i]->status() != ThreadContext::Halted) &&
            (sys->threadContexts[i]->status() != ThreadContext::Halting) &&
            (walk != p)) {
            /**
             * Check if we share thread group with the pointer; this denotes
             * that we are not the last thread active in the thread group.
             * Note that setting this to false also prevents further
             * iterations of the loop.
             */
            if (walk->tgid() == p->tgid()) {
                /**
                 * If p is trying to exit_group and both walk and p are in
                 * the same thread group (i.e., sharing the same tgid),
                 * we need to halt walk's thread context. After all threads
                 * except p are halted, p becomes the last thread in the
                 * group.
                 *
                 * If p is not doing exit_group and there exists another
                 * active thread context in the group, last_thread is
                 * set to false to prevent the parent thread from killing
                 * all threads in the group.
                 */
                if (*(p->exitGroup)) {
                    sys->threadContexts[i]->halt();
                } else {
                    last_thread = false;
                }
            }

            /**
             * A corner case exists which involves execve(). After execve(),
             * the execve will enable SIGCHLD in the process. The problem
             * occurs when the exiting process is the root process in the
             * system; there is no parent to receive the signal. We obviate
             * this problem by setting the root process' ppid to zero in the
             * Python configuration files. We really should handle the
             * root/execve specific case more gracefully.
             */
            if (*p->sigchld && (p->ppid() != 0) && (walk->pid() == p->ppid()))
                parent = walk;
        }
    }

    if (last_thread) {
        if (parent) {
            assert(tg_lead);
            sys->signalList.push_back(BasicSignal(tg_lead, parent, SIGCHLD));
        }

        /**
         * Run though FD array of the exiting process and close all file
         * descriptors except for the standard file descriptors.
         * (The standard file descriptors are shared with gem5.)
         */
        for (int i = 0; i < p->fds->getSize(); i++) {
            if ((*p->fds)[i])
                p->fds->closeFDEntry(i);
        }
    }

    tc->halt();

    /**
     * check to see if there is no more active thread in the system. If so,
     * exit the simulation loop
     */
    int activeContexts = 0;
    for (auto &system: sys->systemList)
        activeContexts += system->numRunningContexts();

    if (activeContexts == 0) {
        /**
         * Even though we are terminating the final thread context, dist-gem5
         * requires the simulation to remain active and provide
         * synchronization messages to the switch process. So we just halt
         * the last thread context and return. The simulation will be
         * terminated by dist-gem5 in a coordinated manner once all nodes
         * have signaled their readiness to exit. For non dist-gem5
         * simulations, readyToExit() always returns true.
         */
        if (!DistIface::readyToExit(0)) {
            return status;
        }

        exitSimLoop("exiting with last active thread context", status & 0xff);
        return status;
    }

    return status;
}

SyscallReturn
exitFunc(SyscallDesc *desc, int callnum, ThreadContext *tc)
{
    return exitImpl(desc, callnum, tc, false);
}

SyscallReturn
exitGroupFunc(SyscallDesc *desc, int callnum, ThreadContext *tc)
{
    return exitImpl(desc, callnum, tc, true);
}

SyscallReturn
getpagesizeFunc(SyscallDesc *desc, int num, ThreadContext *tc)
{
    return (int)PageBytes;
}


SyscallReturn
brkFunc(SyscallDesc *desc, int num, ThreadContext *tc)
{
    // change brk addr to first arg
    int index = 0;
    auto p = tc->getProcessPtr();
    Addr new_brk = p->getSyscallArg(tc, index);

    std::shared_ptr<MemState> mem_state = p->memState;
    Addr brk_point = mem_state->getBrkPoint();

    // in Linux at least, brk(0) returns the current break value
    // (note that the syscall and the glibc function have different behavior)
    if (new_brk == 0)
        return brk_point;

    if (new_brk > brk_point) {
        // might need to allocate some new pages
        for (ChunkGenerator gen(brk_point,
                                new_brk - brk_point,
                                PageBytes); !gen.done(); gen.next()) {
            if (!p->pTable->translate(gen.addr()))
                p->allocateMem(roundDown(gen.addr(), PageBytes), PageBytes);

            // if the address is already there, zero it out
            else {
                uint8_t zero = 0;
                PortProxy &tp = tc->getVirtProxy();

                // split non-page aligned accesses
                Addr next_page = roundUp(gen.addr(), PageBytes);
                uint32_t size_needed = next_page - gen.addr();
                tp.memsetBlob(gen.addr(), zero, size_needed);
                if (gen.addr() + PageBytes > next_page &&
                    next_page < new_brk &&
                    p->pTable->translate(next_page)) {
                    size_needed = PageBytes - size_needed;
                    tp.memsetBlob(next_page, zero, size_needed);
                }
            }
        }
    }

    mem_state->setBrkPoint(new_brk);
    DPRINTF_SYSCALL(Verbose, "brk: break point changed to: %#X\n",
                    mem_state->getBrkPoint());
    return mem_state->getBrkPoint();
}

SyscallReturn
setTidAddressFunc(SyscallDesc *desc, int callnum, ThreadContext *tc)
{
    int index = 0;
    auto process = tc->getProcessPtr();
    uint64_t tidPtr = process->getSyscallArg(tc, index);

    process->childClearTID = tidPtr;
    return process->pid();
}

SyscallReturn
closeFunc(SyscallDesc *desc, int num, ThreadContext *tc)
{
    int index = 0;
    auto p = tc->getProcessPtr();
    int tgt_fd = p->getSyscallArg(tc, index);

    return p->fds->closeFDEntry(tgt_fd);
}

SyscallReturn
lseekFunc(SyscallDesc *desc, int num, ThreadContext *tc)
{
    int index = 0;
    auto p = tc->getProcessPtr();
    int tgt_fd = p->getSyscallArg(tc, index);
    uint64_t offs = p->getSyscallArg(tc, index);
    int whence = p->getSyscallArg(tc, index);

    auto ffdp = std::dynamic_pointer_cast<FileFDEntry>((*p->fds)[tgt_fd]);
    if (!ffdp)
        return -EBADF;
    int sim_fd = ffdp->getSimFD();

    off_t result = lseek(sim_fd, offs, whence);

    return (result == (off_t)-1) ? -errno : result;
}


SyscallReturn
_llseekFunc(SyscallDesc *desc, int num, ThreadContext *tc)
{
    int index = 0;
    auto p = tc->getProcessPtr();
    int tgt_fd = p->getSyscallArg(tc, index);
    uint64_t offset_high = p->getSyscallArg(tc, index);
    uint32_t offset_low = p->getSyscallArg(tc, index);
    Addr result_ptr = p->getSyscallArg(tc, index);
    int whence = p->getSyscallArg(tc, index);

    auto ffdp = std::dynamic_pointer_cast<FileFDEntry>((*p->fds)[tgt_fd]);
    if (!ffdp)
        return -EBADF;
    int sim_fd = ffdp->getSimFD();

    uint64_t offset = (offset_high << 32) | offset_low;

    uint64_t result = lseek(sim_fd, offset, whence);
    result = htog(result, tc->getSystemPtr()->getGuestByteOrder());

    if (result == (off_t)-1)
        return -errno;
    // Assuming that the size of loff_t is 64 bits on the target platform
    BufferArg result_buf(result_ptr, sizeof(result));
    memcpy(result_buf.bufferPtr(), &result, sizeof(result));
    result_buf.copyOut(tc->getVirtProxy());
    return 0;
}


<<<<<<< HEAD
=======
SyscallReturn
munmapFunc(SyscallDesc *desc, int num, ThreadContext *tc)
{
    // With mmap more fully implemented, it might be worthwhile to bite
    // the bullet and implement munmap. Should allow us to reuse simulated
    // memory.
    return 0;
}


>>>>>>> 377898c4
const char *hostname = "m5.eecs.umich.edu";

SyscallReturn
gethostnameFunc(SyscallDesc *desc, int num, ThreadContext *tc)
{
    int index = 0;
    auto p = tc->getProcessPtr();
    Addr buf_ptr = p->getSyscallArg(tc, index);
    int name_len = p->getSyscallArg(tc, index);
    BufferArg name(buf_ptr, name_len);

    strncpy((char *)name.bufferPtr(), hostname, name_len);

    name.copyOut(tc->getVirtProxy());

    return 0;
}

SyscallReturn
getcwdFunc(SyscallDesc *desc, int num, ThreadContext *tc)
{
    int result = 0;
    int index = 0;
    auto p = tc->getProcessPtr();
    Addr buf_ptr = p->getSyscallArg(tc, index);
    unsigned long size = p->getSyscallArg(tc, index);
    BufferArg buf(buf_ptr, size);

    // Is current working directory defined?
    string cwd = p->tgtCwd;
    if (!cwd.empty()) {
        if (cwd.length() >= size) {
            // Buffer too small
            return -ERANGE;
        }
        strncpy((char *)buf.bufferPtr(), cwd.c_str(), size);
        result = cwd.length();
    } else {
        if (getcwd((char *)buf.bufferPtr(), size)) {
            result = strlen((char *)buf.bufferPtr());
        } else {
            result = -1;
        }
    }

    buf.copyOut(tc->getVirtProxy());

    return (result == -1) ? -errno : result;
}

SyscallReturn
readlinkFunc(SyscallDesc *desc, int callnum, ThreadContext *tc)
{
    return readlinkImpl(desc, callnum, tc, 0);
}

SyscallReturn
readlinkImpl(SyscallDesc *desc, int num, ThreadContext *tc, int index)
{
    string path;
    auto p = tc->getProcessPtr();

    if (!tc->getVirtProxy().tryReadString(path, p->getSyscallArg(tc, index)))
        return -EFAULT;

    // Adjust path for cwd and redirection
    path = p->checkPathRedirect(path);

    Addr buf_ptr = p->getSyscallArg(tc, index);
    size_t bufsiz = p->getSyscallArg(tc, index);

    BufferArg buf(buf_ptr, bufsiz);

    int result = -1;
    if (path != "/proc/self/exe") {
        result = readlink(path.c_str(), (char *)buf.bufferPtr(), bufsiz);
    } else {
        // Emulate readlink() called on '/proc/self/exe' should return the
        // absolute path of the binary running in the simulated system (the
        // Process' executable). It is possible that using this path in
        // the simulated system will result in unexpected behavior if:
        //  1) One binary runs another (e.g., -c time -o "my_binary"), and
        //     called binary calls readlink().
        //  2) The host's full path to the running benchmark changes from one
        //     simulation to another. This can result in different simulated
        //     performance since the simulated system will process the binary
        //     path differently, even if the binary itself does not change.

        // Get the absolute canonical path to the running application
        char real_path[PATH_MAX];
        char *check_real_path = realpath(p->progName(), real_path);
        if (!check_real_path) {
            fatal("readlink('/proc/self/exe') unable to resolve path to "
                  "executable: %s", p->progName());
        }
        strncpy((char*)buf.bufferPtr(), real_path, bufsiz);
        size_t real_path_len = strlen(real_path);
        if (real_path_len > bufsiz) {
            // readlink will truncate the contents of the
            // path to ensure it is no more than bufsiz
            result = bufsiz;
        } else {
            result = real_path_len;
        }

        // Issue a warning about potential unexpected results
        warn_once("readlink() called on '/proc/self/exe' may yield unexpected "
                  "results in various settings.\n      Returning '%s'\n",
                  (char*)buf.bufferPtr());
    }

    buf.copyOut(tc->getVirtProxy());

    return (result == -1) ? -errno : result;
}

SyscallReturn
unlinkFunc(SyscallDesc *desc, int num, ThreadContext *tc)
{
    return unlinkHelper(desc, num, tc, 0);
}

SyscallReturn
unlinkHelper(SyscallDesc *desc, int num, ThreadContext *tc, int index)
{
    string path;
    auto p = tc->getProcessPtr();

    if (!tc->getVirtProxy().tryReadString(path, p->getSyscallArg(tc, index)))
        return -EFAULT;

    path = p->checkPathRedirect(path);

    int result = unlink(path.c_str());
    return (result == -1) ? -errno : result;
}

SyscallReturn
linkFunc(SyscallDesc *desc, int num, ThreadContext *tc)
{
    string path;
    string new_path;
    auto p = tc->getProcessPtr();

    int index = 0;
    auto &virt_mem = tc->getVirtProxy();
    if (!virt_mem.tryReadString(path, p->getSyscallArg(tc, index)))
        return -EFAULT;
    if (!virt_mem.tryReadString(new_path, p->getSyscallArg(tc, index)))
        return -EFAULT;

    path = p->absolutePath(path, true);
    new_path = p->absolutePath(new_path, true);

    int result = link(path.c_str(), new_path.c_str());
    return (result == -1) ? -errno : result;
}

SyscallReturn
symlinkFunc(SyscallDesc *desc, int num, ThreadContext *tc)
{
    string path;
    string new_path;
    auto p = tc->getProcessPtr();

    int index = 0;
    auto &virt_mem = tc->getVirtProxy();
    if (!virt_mem.tryReadString(path, p->getSyscallArg(tc, index)))
        return -EFAULT;
    if (!virt_mem.tryReadString(new_path, p->getSyscallArg(tc, index)))
        return -EFAULT;

    path = p->absolutePath(path, true);
    new_path = p->absolutePath(new_path, true);

    int result = symlink(path.c_str(), new_path.c_str());
    return (result == -1) ? -errno : result;
}

SyscallReturn
mkdirFunc(SyscallDesc *desc, int num, ThreadContext *tc)
{
    auto p = tc->getProcessPtr();
    int index = 0;
    std::string path;
    if (!tc->getVirtProxy().tryReadString(path, p->getSyscallArg(tc, index)))
        return -EFAULT;

    path = p->checkPathRedirect(path);
    mode_t mode = p->getSyscallArg(tc, index);

    auto result = mkdir(path.c_str(), mode);
    return (result == -1) ? -errno : result;
}

SyscallReturn
renameFunc(SyscallDesc *desc, int num, ThreadContext *tc)
{
    string old_name;
    auto p = tc->getProcessPtr();

    int index = 0;
    if (!tc->getVirtProxy().tryReadString(
                old_name, p->getSyscallArg(tc, index))) {
        return -EFAULT;
    }

    string new_name;

    if (!tc->getVirtProxy().tryReadString(
                new_name, p->getSyscallArg(tc, index))) {
        return -EFAULT;
    }

    // Adjust path for cwd and redirection
    old_name = p->checkPathRedirect(old_name);
    new_name = p->checkPathRedirect(new_name);

    int64_t result = rename(old_name.c_str(), new_name.c_str());
    return (result == -1) ? -errno : result;
}

SyscallReturn
truncateFunc(SyscallDesc *desc, int num, ThreadContext *tc)
{
    string path;
    auto p = tc->getProcessPtr();

    int index = 0;
    if (!tc->getVirtProxy().tryReadString(path, p->getSyscallArg(tc, index)))
        return -EFAULT;

    off_t length = p->getSyscallArg(tc, index);

    // Adjust path for cwd and redirection
    path = p->checkPathRedirect(path);

    int result = truncate(path.c_str(), length);
    return (result == -1) ? -errno : result;
}

SyscallReturn
ftruncateFunc(SyscallDesc *desc, int num, ThreadContext *tc)
{
    int index = 0;
    auto p = tc->getProcessPtr();
    int tgt_fd = p->getSyscallArg(tc, index);
    off_t length = p->getSyscallArg(tc, index);

    auto ffdp = std::dynamic_pointer_cast<FileFDEntry>((*p->fds)[tgt_fd]);
    if (!ffdp)
        return -EBADF;
    int sim_fd = ffdp->getSimFD();

    int result = ftruncate(sim_fd, length);
    return (result == -1) ? -errno : result;
}

SyscallReturn
truncate64Func(SyscallDesc *desc, int num, ThreadContext *tc)
{
    int index = 0;
    auto process = tc->getProcessPtr();
    string path;

    if (!tc->getVirtProxy().tryReadString(
                path, process->getSyscallArg(tc, index))) {
        return -EFAULT;
    }

    int64_t length = process->getSyscallArg(tc, index, 64);

    // Adjust path for cwd and redirection
    path = process->checkPathRedirect(path);

#if NO_STAT64
    int result = truncate(path.c_str(), length);
#else
    int result = truncate64(path.c_str(), length);
#endif
    return (result == -1) ? -errno : result;
}

SyscallReturn
ftruncate64Func(SyscallDesc *desc, int num, ThreadContext *tc)
{
    int index = 0;
    auto p = tc->getProcessPtr();
    int tgt_fd = p->getSyscallArg(tc, index);
    int64_t length = p->getSyscallArg(tc, index, 64);

    auto ffdp = std::dynamic_pointer_cast<FileFDEntry>((*p->fds)[tgt_fd]);
    if (!ffdp)
        return -EBADF;
    int sim_fd = ffdp->getSimFD();

#if NO_STAT64
    int result = ftruncate(sim_fd, length);
#else
    int result = ftruncate64(sim_fd, length);
#endif
    return (result == -1) ? -errno : result;
}

SyscallReturn
umaskFunc(SyscallDesc *desc, int num, ThreadContext *tc)
{
    // Letting the simulated program change the simulator's umask seems like
    // a bad idea.  Compromise by just returning the current umask but not
    // changing anything.
    mode_t oldMask = umask(0);
    umask(oldMask);
    return (int)oldMask;
}

SyscallReturn
chownFunc(SyscallDesc *desc, int num, ThreadContext *tc)
{
    string path;
    auto p = tc->getProcessPtr();

    int index = 0;
    if (!tc->getVirtProxy().tryReadString(path, p->getSyscallArg(tc, index)))
        return -EFAULT;

    /* XXX endianess */
    uint32_t owner = p->getSyscallArg(tc, index);
    uid_t hostOwner = owner;
    uint32_t group = p->getSyscallArg(tc, index);
    gid_t hostGroup = group;

    // Adjust path for cwd and redirection
    path = p->checkPathRedirect(path);

    int result = chown(path.c_str(), hostOwner, hostGroup);
    return (result == -1) ? -errno : result;
}

SyscallReturn
fchownFunc(SyscallDesc *desc, int num, ThreadContext *tc)
{
    int index = 0;
    auto p = tc->getProcessPtr();
    int tgt_fd = p->getSyscallArg(tc, index);

    auto ffdp = std::dynamic_pointer_cast<FileFDEntry>((*p->fds)[tgt_fd]);
    if (!ffdp)
        return -EBADF;
    int sim_fd = ffdp->getSimFD();

    /* XXX endianess */
    uint32_t owner = p->getSyscallArg(tc, index);
    uid_t hostOwner = owner;
    uint32_t group = p->getSyscallArg(tc, index);
    gid_t hostGroup = group;

    int result = fchown(sim_fd, hostOwner, hostGroup);
    return (result == -1) ? -errno : result;
}

/**
 * FIXME: The file description is not shared among file descriptors created
 * with dup. Really, it's difficult to maintain fields like file offset or
 * flags since an update to such a field won't be reflected in the metadata
 * for the fd entries that we maintain for checkpoint restoration.
 */
SyscallReturn
dupFunc(SyscallDesc *desc, int num, ThreadContext *tc)
{
    int index = 0;
    auto p = tc->getProcessPtr();
    int tgt_fd = p->getSyscallArg(tc, index);

    auto old_hbfdp = std::dynamic_pointer_cast<HBFDEntry>((*p->fds)[tgt_fd]);
    if (!old_hbfdp)
        return -EBADF;
    int sim_fd = old_hbfdp->getSimFD();

    int result = dup(sim_fd);
    if (result == -1)
        return -errno;

    auto new_hbfdp = std::dynamic_pointer_cast<HBFDEntry>(old_hbfdp->clone());
    new_hbfdp->setSimFD(result);
    new_hbfdp->setCOE(false);
    return p->fds->allocFD(new_hbfdp);
}

SyscallReturn
dup2Func(SyscallDesc *desc, int num, ThreadContext *tc)
{
    int index = 0;
    auto p = tc->getProcessPtr();
    int old_tgt_fd = p->getSyscallArg(tc, index);
    auto old_hbp = std::dynamic_pointer_cast<HBFDEntry>((*p->fds)[old_tgt_fd]);
    if (!old_hbp)
        return -EBADF;
    int old_sim_fd = old_hbp->getSimFD();

    /**
     * We need a valid host file descriptor number to be able to pass into
     * the second parameter for dup2 (newfd), but we don't know what the
     * viable numbers are; we execute the open call to retrieve one.
     */
    int res_fd = dup2(old_sim_fd, open("/dev/null", O_RDONLY));
    if (res_fd == -1)
        return -errno;

    int new_tgt_fd = p->getSyscallArg(tc, index);
    auto new_hbp = std::dynamic_pointer_cast<HBFDEntry>((*p->fds)[new_tgt_fd]);
    if (new_hbp)
        p->fds->closeFDEntry(new_tgt_fd);
    new_hbp = std::dynamic_pointer_cast<HBFDEntry>(old_hbp->clone());
    new_hbp->setSimFD(res_fd);
    new_hbp->setCOE(false);

    return p->fds->allocFD(new_hbp);
}

void
fcntlAladdinHandler(Process *process, ThreadContext *tc)
{
    int index = 1;
    int cmd = process->getSyscallArg(tc, index);
    Addr params_ptr = (Addr) process->getSyscallArg(tc, index);
    SETranslatingPortProxy& memProxy = tc->getMemProxy();

    // Deserialize the mapping struct bytes.
    size_t word_size = 4;
    if (process->objFile->getArch() == ObjectFile::X86_64) {
      word_size = 8;
    }

    if (cmd == ALADDIN_MAP_ARRAY) {
        uint8_t* mapping_buf = new uint8_t[sizeof(aladdin_map_t)];
        memProxy.readBlob(params_ptr, mapping_buf, sizeof(aladdin_map_t));
        aladdin_map_t* mapping = reinterpret_cast<aladdin_map_t*>(mapping_buf);
        void* addr = nullptr;
        void* array_name_addr = nullptr;
        unsigned request_code = mapping->request_code;;
        size_t size = mapping->size;;
        memcpy(&array_name_addr, &mapping->array_name, word_size);
        memcpy(&addr, &mapping->addr, word_size);

        // Extract the array name. Assume the variable name is at most 100
        // chars.
        uint8_t* string_buf = new uint8_t[100];
        memProxy.readBlob((Addr)array_name_addr, string_buf, 100);
        const char* array_name = (const char*)string_buf;

        Addr sim_base_addr = reinterpret_cast<Addr>(addr);
        inform("Received mapping for array %s at vaddr %x of length %d.\n",
               array_name, sim_base_addr, size);

        // TODO: Do we need to delete past mappings of the same array? Would it
        // cause issues if we don't?
        process->system->insertArrayLabelMapping(
            request_code, array_name, sim_base_addr, size);

        // Set up all mappings, taking into account straddling page boundaries.
        Addr starting_page_offset = sim_base_addr & (TheISA::PageBytes - 1);
        int num_pages =
            ceil(((float)size + starting_page_offset) / TheISA::PageBytes);
        for (int i = 0; i < num_pages; i++) {
            Addr paddr;
            process->pTable->translate(
                sim_base_addr + i * TheISA::PageBytes, paddr);
            process->system->insertAddressTranslationMapping(
                request_code,
                sim_base_addr + i * TheISA::PageBytes,  // Simulated vaddr.
                paddr);                                 // Simulated paddr.
        }

        delete mapping_buf;
        delete string_buf;
    } else if (cmd == ALADDIN_MEM_DESC) {
        uint8_t* desc_buf = new uint8_t[sizeof(aladdin_mem_desc_t)];
        memProxy.readBlob(params_ptr, desc_buf, sizeof(aladdin_mem_desc_t));
        aladdin_mem_desc_t* desc =
            reinterpret_cast<aladdin_mem_desc_t*>(desc_buf);
        void* array_name_addr = nullptr;
        MemoryType mem_type = desc->mem_type;
        unsigned request_code = desc->request_code;
        memcpy(&array_name_addr, &desc->array_name, word_size);

        // Extract the array name. Assume the variable name is at most 100
        // chars.
        uint8_t* name_string_buf = new uint8_t[100];
        memProxy.readBlob((Addr)array_name_addr, name_string_buf, 100);
        const char* array_name = (const char*)name_string_buf;

        inform("Set memory access type to %s for array %s.\n",
               memoryTypeToString(mem_type), array_name);
        process->system->setArrayMemoryType(request_code, array_name, mem_type);

        delete desc_buf;
        delete name_string_buf;
    }
}

SyscallReturn
fcntlFunc(SyscallDesc *desc, int num, ThreadContext *tc)
{
    int arg;
    int index = 0;
    auto p = tc->getProcessPtr();
    int tgt_fd = p->getSyscallArg(tc, index);
    int cmd = p->getSyscallArg(tc, index);

    if (tgt_fd == ALADDIN_FD) {
        fcntlAladdinHandler(p, tc);
        return 0;
    }

    auto hbfdp = std::dynamic_pointer_cast<HBFDEntry>((*p->fds)[tgt_fd]);
    if (!hbfdp)
        return -EBADF;
    int sim_fd = hbfdp->getSimFD();
    int coe = hbfdp->getCOE();

    switch (cmd) {
      case F_GETFD:
        return coe & FD_CLOEXEC;

      case F_SETFD: {
        arg = p->getSyscallArg(tc, index);
        arg ? hbfdp->setCOE(true) : hbfdp->setCOE(false);
        return 0;
      }

      // Rely on the host to maintain the file status flags for this file
      // description rather than maintain it ourselves. Admittedly, this
      // is suboptimal (and possibly error prone), but it is difficult to
      // maintain the flags by tracking them across the different descriptors
      // (that refer to this file description) caused by clone, dup, and
      // subsequent fcntls.
      case F_GETFL:
      case F_SETFL: {
        arg = p->getSyscallArg(tc, index);
        int rv = fcntl(sim_fd, cmd, arg);
        return (rv == -1) ? -errno : rv;
      }

      default:
        warn("fcntl: unsupported command %d\n", cmd);
        return 0;
    }
}

SyscallReturn
fcntl64Func(SyscallDesc *desc, int num, ThreadContext *tc)
{
    int index = 0;
    auto p = tc->getProcessPtr();
    int tgt_fd = p->getSyscallArg(tc, index);
    int cmd = p->getSyscallArg(tc, index);
    if (cmd == ALADDIN_FD) {
        fcntlAladdinHandler(p, tc);
        return 0;
    }

    auto hbfdp = std::dynamic_pointer_cast<HBFDEntry>((*p->fds)[tgt_fd]);
    if (!hbfdp)
        return -EBADF;
    int sim_fd = hbfdp->getSimFD();

    switch (cmd) {
      case 33: //F_GETLK64
        warn("fcntl64(%d, F_GETLK64) not supported, error returned\n", tgt_fd);
        return -EMFILE;

      case 34: // F_SETLK64
      case 35: // F_SETLKW64
        warn("fcntl64(%d, F_SETLK(W)64) not supported, error returned\n",
             tgt_fd);
        return -EMFILE;

      default:
        // not sure if this is totally valid, but we'll pass it through
        // to the underlying OS
        warn("fcntl64(%d, %d) passed through to host\n", tgt_fd, cmd);
        return fcntl(sim_fd, cmd);
    }
}

SyscallReturn
pipeImpl(SyscallDesc *desc, int callnum, ThreadContext *tc, bool pseudo_pipe,
         bool is_pipe2)
{
    Addr tgt_addr = 0;
    int flags = 0;
    auto p = tc->getProcessPtr();
    if (!pseudo_pipe) {
        int index = 0;
        tgt_addr = p->getSyscallArg(tc, index);
        if (is_pipe2) {
            flags = p->getSyscallArg(tc, index);
        }
    }

    int sim_fds[2], tgt_fds[2];

    int pipe_retval = pipe(sim_fds);
    if (pipe_retval == -1)
        return -errno;

    auto rend = PipeFDEntry::EndType::read;
    auto rpfd = std::make_shared<PipeFDEntry>(sim_fds[0], O_WRONLY, rend);
    tgt_fds[0] = p->fds->allocFD(rpfd);
    int sim_fd_rpfd = rpfd->getSimFD();

    auto wend = PipeFDEntry::EndType::write;
    auto wpfd = std::make_shared<PipeFDEntry>(sim_fds[1], O_RDONLY, wend);
    tgt_fds[1] = p->fds->allocFD(wpfd);
    int sim_fd_wpfd = wpfd->getSimFD();

    /**
     * Now patch the read object to record the target file descriptor chosen
     * as the write end of the pipe.
     */
    rpfd->setPipeReadSource(tgt_fds[1]);

    /**
     * Alpha Linux convention for pipe() is that fd[0] is returned as
     * the return value of the function, and fd[1] is returned in r20.
     */
    if (pseudo_pipe) {
        tc->setIntReg(SyscallPseudoReturnReg, tgt_fds[1]);
        return tgt_fds[0];
    }

    /**
     * Copy the target file descriptors into buffer space and then copy
     * the buffer space back into the target address space.
     */
    BufferArg tgt_handle(tgt_addr, sizeof(int[2]));
    int *buf_ptr = (int*)tgt_handle.bufferPtr();
    buf_ptr[0] = tgt_fds[0];
    buf_ptr[1] = tgt_fds[1];
    tgt_handle.copyOut(tc->getVirtProxy());

    // pipe2 has additional behavior if flags != 0
    if (is_pipe2 && flags) {
        // pipe2 only uses O_NONBLOCK, O_CLOEXEC, and (O_NONBLOCK | O_CLOEXEC)
        // if flags set to anything else, return EINVAL
        if ((flags != O_CLOEXEC) && (flags != O_NONBLOCK) &&
            (flags != (O_CLOEXEC | O_NONBLOCK))) {
            return -EINVAL;
        }

        /*
          If O_NONBLOCK is passed in as a flag to pipe2, set O_NONBLOCK file
          status flag for two new open file descriptors.
        */
        if (flags & O_NONBLOCK) {
            /*
              O_NONBLOCK is set when the programmer wants to avoid a separate
              call(s) to fcntl in their code, so mirror the fcntl
              implementation for handling file descriptors -- rely on host to
              maintain file status flags.
            */
            if (fcntl(sim_fd_rpfd, F_SETFL, O_NONBLOCK)) {
                return -errno;
            }
            if (fcntl(sim_fd_wpfd, F_SETFL, O_NONBLOCK)) {
                return -errno;
            }
        }

        /*
          If O_CLOEXEC is passed in as a flag to pipe2, set close-on-exec
          (FD_CLOEXEC) file status flag for two new open file descriptors.
        */
        if (flags & O_CLOEXEC) {
            rpfd->setCOE(true);
            wpfd->setCOE(true);
        }
    }

    return 0;
}

SyscallReturn
pipePseudoFunc(SyscallDesc *desc, int callnum, ThreadContext *tc)
{
    return pipeImpl(desc, callnum, tc, true);
}

SyscallReturn
pipeFunc(SyscallDesc *desc, int callnum, ThreadContext *tc)
{
    return pipeImpl(desc, callnum, tc, false);
}

SyscallReturn
pipe2Func(SyscallDesc *desc, int callnum, ThreadContext *tc)
{
    // call pipeImpl since the only difference between pipe and pipe2 is
    // the flags values and what they do (at the end of pipeImpl)
    return pipeImpl(desc, callnum, tc, false, true);
}

SyscallReturn
getpgrpFunc(SyscallDesc *desc, int callnum, ThreadContext *tc)
{
    auto process = tc->getProcessPtr();
    return process->pgid();
}

SyscallReturn
setpgidFunc(SyscallDesc *desc, int callnum, ThreadContext *tc)
{
    int index = 0;
    auto process = tc->getProcessPtr();
    int pid = process->getSyscallArg(tc, index);
    int pgid = process->getSyscallArg(tc, index);

    if (pgid < 0)
        return -EINVAL;

    if (pid == 0) {
        process->pgid(process->pid());
        return 0;
    }

    Process *matched_ph = nullptr;
    System *sysh = tc->getSystemPtr();

    // Retrieves process pointer from active/suspended thread contexts.
    for (int i = 0; i < sysh->numContexts(); i++) {
        if (sysh->threadContexts[i]->status() != ThreadContext::Halted) {
            Process *temp_h = sysh->threadContexts[i]->getProcessPtr();
            Process *walk_ph = (Process*)temp_h;

            if (walk_ph && walk_ph->pid() == process->pid())
                matched_ph = walk_ph;
        }
    }

    assert(matched_ph);
    matched_ph->pgid((pgid == 0) ? matched_ph->pid() : pgid);

    return 0;
}

SyscallReturn
getpidPseudoFunc(SyscallDesc *desc, int callnum, ThreadContext *tc)
{
    // Make up a PID.  There's no interprocess communication in
    // fake_syscall mode, so there's no way for a process to know it's
    // not getting a unique value.

    auto process = tc->getProcessPtr();
    tc->setIntReg(SyscallPseudoReturnReg, process->ppid());
    return process->pid();
}


SyscallReturn
getuidPseudoFunc(SyscallDesc *desc, int callnum, ThreadContext *tc)
{
    // Make up a UID and EUID... it shouldn't matter, and we want the
    // simulation to be deterministic.

    // EUID goes in r20.
    auto process = tc->getProcessPtr();
    tc->setIntReg(SyscallPseudoReturnReg, process->euid()); // EUID
    return process->uid(); // UID
}


SyscallReturn
getgidPseudoFunc(SyscallDesc *desc, int callnum, ThreadContext *tc)
{
    // Get current group ID.  EGID goes in r20.
    auto process = tc->getProcessPtr();
    tc->setIntReg(SyscallPseudoReturnReg, process->egid()); // EGID
    return process->gid();
}


SyscallReturn
setuidFunc(SyscallDesc *desc, int callnum, ThreadContext *tc)
{
    // can't fathom why a benchmark would call this.
    int index = 0;
    auto process = tc->getProcessPtr();
    warn("Ignoring call to setuid(%d)\n", process->getSyscallArg(tc, index));
    return 0;
}

SyscallReturn
getpidFunc(SyscallDesc *desc, int callnum, ThreadContext *tc)
{
    auto process = tc->getProcessPtr();
    return process->tgid();
}

SyscallReturn
gettidFunc(SyscallDesc *desc, int callnum, ThreadContext *tc)
{
    auto process = tc->getProcessPtr();
    return process->pid();
}

SyscallReturn
getppidFunc(SyscallDesc *desc, int callnum, ThreadContext *tc)
{
    auto process = tc->getProcessPtr();
    return process->ppid();
}

SyscallReturn
getuidFunc(SyscallDesc *desc, int callnum, ThreadContext *tc)
{
    auto process = tc->getProcessPtr();
    return process->uid();              // UID
}

SyscallReturn
geteuidFunc(SyscallDesc *desc, int callnum, ThreadContext *tc)
{
    auto process = tc->getProcessPtr();
    return process->euid();             // UID
}

SyscallReturn
getgidFunc(SyscallDesc *desc, int callnum, ThreadContext *tc)
{
    auto process = tc->getProcessPtr();
    return process->gid();
}

SyscallReturn
getegidFunc(SyscallDesc *desc, int callnum, ThreadContext *tc)
{
    auto process = tc->getProcessPtr();
    return process->egid();
}

SyscallReturn
fallocateFunc(SyscallDesc *desc, int callnum, ThreadContext *tc)
{
#if defined(__linux__)
    int index = 0;
    auto p = tc->getProcessPtr();
    int tgt_fd = p->getSyscallArg(tc, index);
    int mode = p->getSyscallArg(tc, index);
    off_t offset = p->getSyscallArg(tc, index);
    off_t len = p->getSyscallArg(tc, index);

    auto ffdp = std::dynamic_pointer_cast<FileFDEntry>((*p->fds)[tgt_fd]);
    if (!ffdp)
        return -EBADF;
    int sim_fd = ffdp->getSimFD();

    int result = fallocate(sim_fd, mode, offset, len);
    if (result < 0)
        return -errno;
    return 0;
#else
    warnUnsupportedOS("fallocate");
    return -1;
#endif
}

SyscallReturn
accessImpl(SyscallDesc *desc, int callnum, ThreadContext *tc, int index)
{
    string path;
    auto p = tc->getProcessPtr();
    if (!tc->getVirtProxy().tryReadString(path, p->getSyscallArg(tc, index)))
        return -EFAULT;

    // Adjust path for cwd and redirection
    path = p->checkPathRedirect(path);

    mode_t mode = p->getSyscallArg(tc, index);

    int result = access(path.c_str(), mode);
    return (result == -1) ? -errno : result;
}

SyscallReturn
accessFunc(SyscallDesc *desc, int callnum, ThreadContext *tc)
{
    return accessImpl(desc, callnum, tc, 0);
}

SyscallReturn
mknodFunc(SyscallDesc *desc, int num, ThreadContext *tc)
{
    auto p = tc->getProcessPtr();
    int index = 0;
    std::string path;
    if (!tc->getVirtProxy().tryReadString(path, p->getSyscallArg(tc, index)))
        return -EFAULT;

    path = p->checkPathRedirect(path);
    mode_t mode = p->getSyscallArg(tc, index);
    dev_t dev = p->getSyscallArg(tc, index);

    auto result = mknod(path.c_str(), mode, dev);
    return (result == -1) ? -errno : result;
}

SyscallReturn
chdirFunc(SyscallDesc *desc, int num, ThreadContext *tc)
{
    auto p = tc->getProcessPtr();
    int index = 0;
    std::string path;
    if (!tc->getVirtProxy().tryReadString(path, p->getSyscallArg(tc, index)))
        return -EFAULT;

    std::string tgt_cwd;
    if (startswith(path, "/")) {
        tgt_cwd = path;
    } else {
        char buf[PATH_MAX];
        tgt_cwd = realpath((p->tgtCwd + "/" + path).c_str(), buf);
    }
    std::string host_cwd = p->checkPathRedirect(tgt_cwd);

    int result = chdir(host_cwd.c_str());

    if (result == -1)
        return -errno;

    p->hostCwd = host_cwd;
    p->tgtCwd = tgt_cwd;
    return result;
}

SyscallReturn
rmdirFunc(SyscallDesc *desc, int num, ThreadContext *tc)
{
    auto p = tc->getProcessPtr();
    int index = 0;
    std::string path;
    if (!tc->getVirtProxy().tryReadString(path, p->getSyscallArg(tc, index)))
        return -EFAULT;

    path = p->checkPathRedirect(path);

    auto result = rmdir(path.c_str());
    return (result == -1) ? -errno : result;
}

#if defined(SYS_getdents) || defined(SYS_getdents64)
template<typename DE, int SYS_NUM>
static SyscallReturn
getdentsImpl(SyscallDesc *desc, int callnum, ThreadContext *tc)
{
    int index = 0;
    auto p = tc->getProcessPtr();
    int tgt_fd = p->getSyscallArg(tc, index);
    Addr buf_ptr = p->getSyscallArg(tc, index);
    unsigned count = p->getSyscallArg(tc, index);

    auto hbfdp = std::dynamic_pointer_cast<HBFDEntry>((*p->fds)[tgt_fd]);
    if (!hbfdp)
        return -EBADF;
    int sim_fd = hbfdp->getSimFD();

    BufferArg buf_arg(buf_ptr, count);
    auto status = syscall(SYS_NUM, sim_fd, buf_arg.bufferPtr(), count);

    if (status == -1)
        return -errno;

    unsigned traversed = 0;
    while (traversed < status) {
        DE *buffer = (DE*)((Addr)buf_arg.bufferPtr() + traversed);

        auto host_reclen = buffer->d_reclen;

        /**
         * Convert the byte ordering from the host to the target before
         * passing the data back into the target's address space to preserve
         * endianness.
         */
        const ByteOrder bo = tc->getSystemPtr()->getGuestByteOrder();
        buffer->d_ino = htog(buffer->d_ino, bo);
        buffer->d_off = htog(buffer->d_off, bo);
        buffer->d_reclen = htog(buffer->d_reclen, bo);

        traversed += host_reclen;
    }

    buf_arg.copyOut(tc->getVirtProxy());
    return status;
}
#endif

#if defined(SYS_getdents)
SyscallReturn
getdentsFunc(SyscallDesc *desc, int callnum, ThreadContext *tc)
{
    typedef struct linux_dirent {
        unsigned long d_ino;
        unsigned long d_off;
        unsigned short d_reclen;
        char dname[];
    } LinDent;

    return getdentsImpl<LinDent, SYS_getdents>(desc, callnum, tc);
}
#endif

#if defined(SYS_getdents64)
SyscallReturn
getdents64Func(SyscallDesc *desc, int callnum, ThreadContext *tc)
{
    typedef struct linux_dirent64 {
        ino64_t d_ino;
        off64_t d_off;
        unsigned short d_reclen;
        char dname[];
    } LinDent64;

    return getdentsImpl<LinDent64, SYS_getdents64>(desc, callnum, tc);
}
#endif

SyscallReturn
shutdownFunc(SyscallDesc *desc, int num, ThreadContext *tc)
{
    int index = 0;
    auto p = tc->getProcessPtr();
    int tgt_fd = p->getSyscallArg(tc, index);
    int how = p->getSyscallArg(tc, index);

    auto sfdp = std::dynamic_pointer_cast<SocketFDEntry>((*p->fds)[tgt_fd]);
    if (!sfdp)
        return -EBADF;
    int sim_fd = sfdp->getSimFD();

    int retval = shutdown(sim_fd, how);

    return (retval == -1) ? -errno : retval;
}

SyscallReturn
bindFunc(SyscallDesc *desc, int num, ThreadContext *tc)
{
    int index = 0;
    auto p = tc->getProcessPtr();
    int tgt_fd = p->getSyscallArg(tc, index);
    Addr buf_ptr = p->getSyscallArg(tc, index);
    int addrlen = p->getSyscallArg(tc, index);

    BufferArg bufSock(buf_ptr, addrlen);
    bufSock.copyIn(tc->getVirtProxy());

    auto sfdp = std::dynamic_pointer_cast<SocketFDEntry>((*p->fds)[tgt_fd]);
    if (!sfdp)
        return -EBADF;
    int sim_fd = sfdp->getSimFD();

    int status = ::bind(sim_fd,
                        (struct sockaddr *)bufSock.bufferPtr(),
                        addrlen);

    return (status == -1) ? -errno : status;
}

SyscallReturn
listenFunc(SyscallDesc *desc, int num, ThreadContext *tc)
{
    int index = 0;
    auto p = tc->getProcessPtr();
    int tgt_fd = p->getSyscallArg(tc, index);
    int backlog = p->getSyscallArg(tc, index);

    auto sfdp = std::dynamic_pointer_cast<SocketFDEntry>((*p->fds)[tgt_fd]);
    if (!sfdp)
        return -EBADF;
    int sim_fd = sfdp->getSimFD();

    int status = listen(sim_fd, backlog);

    return (status == -1) ? -errno : status;
}

SyscallReturn
connectFunc(SyscallDesc *desc, int num, ThreadContext *tc)
{
    int index = 0;
    auto p = tc->getProcessPtr();
    int tgt_fd = p->getSyscallArg(tc, index);
    Addr buf_ptr = p->getSyscallArg(tc, index);
    int addrlen = p->getSyscallArg(tc, index);

    BufferArg addr(buf_ptr, addrlen);
    addr.copyIn(tc->getVirtProxy());

    auto sfdp = std::dynamic_pointer_cast<SocketFDEntry>((*p->fds)[tgt_fd]);
    if (!sfdp)
        return -EBADF;
    int sim_fd = sfdp->getSimFD();

    int status = connect(sim_fd,
                         (struct sockaddr *)addr.bufferPtr(),
                         (socklen_t)addrlen);

    return (status == -1) ? -errno : status;
}

SyscallReturn
recvfromFunc(SyscallDesc *desc, int num, ThreadContext *tc)
{
    int index = 0;
    auto p = tc->getProcessPtr();
    int tgt_fd = p->getSyscallArg(tc, index);
    Addr bufrPtr = p->getSyscallArg(tc, index);
    size_t bufrLen = p->getSyscallArg(tc, index);
    int flags = p->getSyscallArg(tc, index);
    Addr addrPtr = p->getSyscallArg(tc, index);
    Addr addrlenPtr = p->getSyscallArg(tc, index);

    auto sfdp = std::dynamic_pointer_cast<SocketFDEntry>((*p->fds)[tgt_fd]);
    if (!sfdp)
        return -EBADF;
    int sim_fd = sfdp->getSimFD();

    // Reserve buffer space.
    BufferArg bufrBuf(bufrPtr, bufrLen);

    // Get address length.
    socklen_t addrLen = 0;
    if (addrlenPtr != 0) {
        // Read address length parameter.
        BufferArg addrlenBuf(addrlenPtr, sizeof(socklen_t));
        addrlenBuf.copyIn(tc->getVirtProxy());
        addrLen = *((socklen_t *)addrlenBuf.bufferPtr());
    }

    struct sockaddr sa, *sap = NULL;
    if (addrLen != 0) {
        BufferArg addrBuf(addrPtr, addrLen);
        addrBuf.copyIn(tc->getVirtProxy());
        memcpy(&sa, (struct sockaddr *)addrBuf.bufferPtr(),
               sizeof(struct sockaddr));
        sap = &sa;
    }

    ssize_t recvd_size = recvfrom(sim_fd,
                                  (void *)bufrBuf.bufferPtr(),
                                  bufrLen, flags, sap, (socklen_t *)&addrLen);

    if (recvd_size == -1)
        return -errno;

    // Pass the received data out.
    bufrBuf.copyOut(tc->getVirtProxy());

    // Copy address to addrPtr and pass it on.
    if (sap != NULL) {
        BufferArg addrBuf(addrPtr, addrLen);
        memcpy(addrBuf.bufferPtr(), sap, sizeof(sa));
        addrBuf.copyOut(tc->getVirtProxy());
    }

    // Copy len to addrlenPtr and pass it on.
    if (addrLen != 0) {
        BufferArg addrlenBuf(addrlenPtr, sizeof(socklen_t));
        *(socklen_t *)addrlenBuf.bufferPtr() = addrLen;
        addrlenBuf.copyOut(tc->getVirtProxy());
    }

    return recvd_size;
}

SyscallReturn
sendtoFunc(SyscallDesc *desc, int num, ThreadContext *tc)
{
    int index = 0;
    auto p = tc->getProcessPtr();
    int tgt_fd = p->getSyscallArg(tc, index);
    Addr bufrPtr = p->getSyscallArg(tc, index);
    size_t bufrLen = p->getSyscallArg(tc, index);
    int flags = p->getSyscallArg(tc, index);
    Addr addrPtr = p->getSyscallArg(tc, index);
    socklen_t addrLen = p->getSyscallArg(tc, index);

    auto sfdp = std::dynamic_pointer_cast<SocketFDEntry>((*p->fds)[tgt_fd]);
    if (!sfdp)
        return -EBADF;
    int sim_fd = sfdp->getSimFD();

    // Reserve buffer space.
    BufferArg bufrBuf(bufrPtr, bufrLen);
    bufrBuf.copyIn(tc->getVirtProxy());

    struct sockaddr sa, *sap = nullptr;
    memset(&sa, 0, sizeof(sockaddr));
    if (addrLen != 0) {
        BufferArg addrBuf(addrPtr, addrLen);
        addrBuf.copyIn(tc->getVirtProxy());
        memcpy(&sa, (sockaddr*)addrBuf.bufferPtr(), addrLen);
        sap = &sa;
    }

    ssize_t sent_size = sendto(sim_fd,
                               (void *)bufrBuf.bufferPtr(),
                               bufrLen, flags, sap, (socklen_t)addrLen);

    return (sent_size == -1) ? -errno : sent_size;
}

SyscallReturn
recvmsgFunc(SyscallDesc *desc, int num, ThreadContext *tc)
{
    int index = 0;
    auto p = tc->getProcessPtr();
    int tgt_fd = p->getSyscallArg(tc, index);
    Addr msgPtr = p->getSyscallArg(tc, index);
    int flags = p->getSyscallArg(tc, index);

    auto sfdp = std::dynamic_pointer_cast<SocketFDEntry>((*p->fds)[tgt_fd]);
    if (!sfdp)
        return -EBADF;
    int sim_fd = sfdp->getSimFD();

     /**
      *  struct msghdr {
      *     void         *msg_name;       // optional address
      *    socklen_t     msg_namelen;    // size of address
      *    struct iovec *msg_iov;        // iovec array
      *    size_t        msg_iovlen;     // number entries in msg_iov
      *    i                             // entries correspond to buffer
      *    void         *msg_control;    // ancillary data
      *    size_t        msg_controllen; // ancillary data buffer len
      *    int           msg_flags;      // flags on received message
      *  };
      *
      *  struct iovec {
      *    void  *iov_base;              // starting address
      *    size_t iov_len;               // number of bytes to transfer
      *  };
      */

    /**
     * The plan with this system call is to replace all of the pointers in the
     * structure and the substructure with BufferArg class pointers. We will
     * copy every field from the structures into our BufferArg classes.
     */
    BufferArg msgBuf(msgPtr, sizeof(struct msghdr));
    msgBuf.copyIn(tc->getVirtProxy());
    struct msghdr *msgHdr = (struct msghdr *)msgBuf.bufferPtr();

    /**
     * We will use these address place holders to retain the pointers which
     * we are going to replace with our own buffers in our simulator address
     * space.
     */
    Addr msg_name_phold = 0;
    Addr msg_iov_phold = 0;
    Addr iovec_base_phold[msgHdr->msg_iovlen];
    Addr msg_control_phold = 0;

    /**
     * Record msg_name pointer then replace with buffer pointer.
     */
    BufferArg *nameBuf = NULL;
    if (msgHdr->msg_name) {
        /*1*/msg_name_phold = (Addr)msgHdr->msg_name;
        /*2*/nameBuf = new BufferArg(msg_name_phold, msgHdr->msg_namelen);
        /*3*/nameBuf->copyIn(tc->getVirtProxy());
        /*4*/msgHdr->msg_name = nameBuf->bufferPtr();
    }

    /**
     * Record msg_iov pointer then replace with buffer pointer. Also, setup
     * an array of buffer pointers for the iovec structs record and replace
     * their pointers with buffer pointers.
     */
    BufferArg *iovBuf = NULL;
    BufferArg *iovecBuf[msgHdr->msg_iovlen];
    for (int i = 0; i < msgHdr->msg_iovlen; i++) {
        iovec_base_phold[i] = 0;
        iovecBuf[i] = NULL;
    }

    if (msgHdr->msg_iov) {
        /*1*/msg_iov_phold = (Addr)msgHdr->msg_iov;
        /*2*/iovBuf = new BufferArg(msg_iov_phold, msgHdr->msg_iovlen *
                                    sizeof(struct iovec));
        /*3*/iovBuf->copyIn(tc->getVirtProxy());
        for (int i = 0; i < msgHdr->msg_iovlen; i++) {
            if (((struct iovec *)iovBuf->bufferPtr())[i].iov_base) {
                /*1*/iovec_base_phold[i] =
                     (Addr)((struct iovec *)iovBuf->bufferPtr())[i].iov_base;
                /*2*/iovecBuf[i] = new BufferArg(iovec_base_phold[i],
                     ((struct iovec *)iovBuf->bufferPtr())[i].iov_len);
                /*3*/iovecBuf[i]->copyIn(tc->getVirtProxy());
                /*4*/((struct iovec *)iovBuf->bufferPtr())[i].iov_base =
                     iovecBuf[i]->bufferPtr();
            }
        }
        /*4*/msgHdr->msg_iov = (struct iovec *)iovBuf->bufferPtr();
    }

    /**
     * Record msg_control pointer then replace with buffer pointer.
     */
    BufferArg *controlBuf = NULL;
    if (msgHdr->msg_control) {
        /*1*/msg_control_phold = (Addr)msgHdr->msg_control;
        /*2*/controlBuf = new BufferArg(msg_control_phold,
                                        CMSG_ALIGN(msgHdr->msg_controllen));
        /*3*/controlBuf->copyIn(tc->getVirtProxy());
        /*4*/msgHdr->msg_control = controlBuf->bufferPtr();
    }

    ssize_t recvd_size = recvmsg(sim_fd, msgHdr, flags);

    if (recvd_size < 0)
        return -errno;

    if (msgHdr->msg_name) {
        nameBuf->copyOut(tc->getVirtProxy());
        delete(nameBuf);
        msgHdr->msg_name = (void *)msg_name_phold;
    }

    if (msgHdr->msg_iov) {
        for (int i = 0; i< msgHdr->msg_iovlen; i++) {
            if (((struct iovec *)iovBuf->bufferPtr())[i].iov_base) {
                iovecBuf[i]->copyOut(tc->getVirtProxy());
                delete iovecBuf[i];
                ((struct iovec *)iovBuf->bufferPtr())[i].iov_base =
                (void *)iovec_base_phold[i];
            }
        }
        iovBuf->copyOut(tc->getVirtProxy());
        delete iovBuf;
        msgHdr->msg_iov = (struct iovec *)msg_iov_phold;
    }

    if (msgHdr->msg_control) {
        controlBuf->copyOut(tc->getVirtProxy());
        delete(controlBuf);
        msgHdr->msg_control = (void *)msg_control_phold;
    }

    msgBuf.copyOut(tc->getVirtProxy());

    return recvd_size;
}

SyscallReturn
sendmsgFunc(SyscallDesc *desc, int num, ThreadContext *tc)
{
    int index = 0;
    auto p = tc->getProcessPtr();
    int tgt_fd = p->getSyscallArg(tc, index);
    Addr msgPtr = p->getSyscallArg(tc, index);
    int flags = p->getSyscallArg(tc, index);

    auto sfdp = std::dynamic_pointer_cast<SocketFDEntry>((*p->fds)[tgt_fd]);
    if (!sfdp)
        return -EBADF;
    int sim_fd = sfdp->getSimFD();

    /**
     * Reserve buffer space.
     */
    BufferArg msgBuf(msgPtr, sizeof(struct msghdr));
    msgBuf.copyIn(tc->getVirtProxy());
    struct msghdr msgHdr = *((struct msghdr *)msgBuf.bufferPtr());

    /**
     * Assuming msgHdr.msg_iovlen >= 1, then there is no point calling
     * recvmsg without a buffer.
     */
    struct iovec *iovPtr = msgHdr.msg_iov;
    BufferArg iovBuf((Addr)iovPtr, sizeof(struct iovec) * msgHdr.msg_iovlen);
    iovBuf.copyIn(tc->getVirtProxy());
    struct iovec *iov = (struct iovec *)iovBuf.bufferPtr();
    msgHdr.msg_iov = iov;

    /**
     * Cannot instantiate buffers till inside the loop.
     * Create array to hold buffer addresses, to be used during copyIn of
     * send data.
     */
    BufferArg **bufferArray = (BufferArg **)malloc(msgHdr.msg_iovlen
                                                   * sizeof(BufferArg *));

    /**
     * Iterate through the iovec structures:
     * Get the base buffer addreses, reserve iov_len amount of space for each.
     * Put the buf address into the bufferArray for later retrieval.
     */
    for (int iovIndex = 0 ; iovIndex < msgHdr.msg_iovlen; iovIndex++) {
        Addr basePtr = (Addr) iov[iovIndex].iov_base;
        bufferArray[iovIndex] = new BufferArg(basePtr, iov[iovIndex].iov_len);
        bufferArray[iovIndex]->copyIn(tc->getVirtProxy());
        iov[iovIndex].iov_base = bufferArray[iovIndex]->bufferPtr();
    }

    ssize_t sent_size = sendmsg(sim_fd, &msgHdr, flags);
    int local_errno = errno;

    /**
     * Free dynamically allocated memory.
     */
    for (int iovIndex = 0 ; iovIndex < msgHdr.msg_iovlen; iovIndex++) {
        BufferArg *baseBuf = ( BufferArg *)bufferArray[iovIndex];
        delete(baseBuf);
    }

    /**
     * Malloced above.
     */
    free(bufferArray);

    return (sent_size < 0) ? -local_errno : sent_size;
}

SyscallReturn
getsockoptFunc(SyscallDesc *desc, int num, ThreadContext *tc)
{
    // union of all possible return value types from getsockopt
    union val {
        int i_val;
        long l_val;
        struct linger linger_val;
        struct timeval timeval_val;
    } val;

    int index = 0;
    auto p = tc->getProcessPtr();
    int tgt_fd = p->getSyscallArg(tc, index);
    int level = p->getSyscallArg(tc, index);
    int optname = p->getSyscallArg(tc, index);
    Addr valPtr = p->getSyscallArg(tc, index);
    Addr lenPtr = p->getSyscallArg(tc, index);

    auto sfdp = std::dynamic_pointer_cast<SocketFDEntry>((*p->fds)[tgt_fd]);
    if (!sfdp)
        return -EBADF;
    int sim_fd = sfdp->getSimFD();

    socklen_t len = sizeof(val);
    int status = getsockopt(sim_fd, level, optname, &val, &len);

    if (status == -1)
        return -errno;

    // copy val to valPtr and pass it on
    BufferArg valBuf(valPtr, sizeof(val));
    memcpy(valBuf.bufferPtr(), &val, sizeof(val));
    valBuf.copyOut(tc->getVirtProxy());

    // copy len to lenPtr and pass  it on
    BufferArg lenBuf(lenPtr, sizeof(len));
    memcpy(lenBuf.bufferPtr(), &len, sizeof(len));
    lenBuf.copyOut(tc->getVirtProxy());

    return status;
}

SyscallReturn
getsocknameFunc(SyscallDesc *desc, int num, ThreadContext *tc)
{
    int index = 0;
    auto p = tc->getProcessPtr();
    int tgt_fd = p->getSyscallArg(tc, index);
    Addr addrPtr = p->getSyscallArg(tc, index);
    Addr lenPtr = p->getSyscallArg(tc, index);

    auto sfdp = std::dynamic_pointer_cast<SocketFDEntry>((*p->fds)[tgt_fd]);
    if (!sfdp)
        return -EBADF;
    int sim_fd = sfdp->getSimFD();

    // lenPtr is an in-out paramenter:
    // sending the address length in, conveying the final length out

    // Read in the value of len from the passed pointer.
    BufferArg lenBuf(lenPtr, sizeof(socklen_t));
    lenBuf.copyIn(tc->getVirtProxy());
    socklen_t len = *(socklen_t *)lenBuf.bufferPtr();

    struct sockaddr sa;
    int status = getsockname(sim_fd, &sa, &len);

    if (status == -1)
        return -errno;

    // Copy address to addrPtr and pass it on.
    BufferArg addrBuf(addrPtr, sizeof(sa));
    memcpy(addrBuf.bufferPtr(), &sa, sizeof(sa));
    addrBuf.copyOut(tc->getVirtProxy());

    // Copy len to lenPtr and pass  it on.
    *(socklen_t *)lenBuf.bufferPtr() = len;
    lenBuf.copyOut(tc->getVirtProxy());

    return status;
}

SyscallReturn
getpeernameFunc(SyscallDesc *desc, int num, ThreadContext *tc)
{
    int index = 0;
    auto p = tc->getProcessPtr();
    int tgt_fd = p->getSyscallArg(tc, index);
    Addr sockAddrPtr = p->getSyscallArg(tc, index);
    Addr addrlenPtr = p->getSyscallArg(tc, index);

    auto sfdp = std::dynamic_pointer_cast<SocketFDEntry>((*p->fds)[tgt_fd]);
    if (!sfdp)
        return -EBADF;
    int sim_fd = sfdp->getSimFD();

    BufferArg bufAddrlen(addrlenPtr, sizeof(unsigned));
    bufAddrlen.copyIn(tc->getVirtProxy());
    BufferArg bufSock(sockAddrPtr, *(unsigned *)bufAddrlen.bufferPtr());

    int retval = getpeername(sim_fd,
                             (struct sockaddr *)bufSock.bufferPtr(),
                             (unsigned *)bufAddrlen.bufferPtr());

    if (retval != -1) {
        bufSock.copyOut(tc->getVirtProxy());
        bufAddrlen.copyOut(tc->getVirtProxy());
    }

    return (retval == -1) ? -errno : retval;
}

SyscallReturn
setsockoptFunc(SyscallDesc *desc, int num, ThreadContext *tc)
{
    int index = 0;
    auto p = tc->getProcessPtr();
    int tgt_fd = p->getSyscallArg(tc, index);
    int level = p->getSyscallArg(tc, index);
    int optname = p->getSyscallArg(tc, index);
    Addr valPtr = p->getSyscallArg(tc, index);
    socklen_t len = p->getSyscallArg(tc, index);

    BufferArg valBuf(valPtr, len);
    valBuf.copyIn(tc->getVirtProxy());

    auto sfdp = std::dynamic_pointer_cast<SocketFDEntry>((*p->fds)[tgt_fd]);
    if (!sfdp)
        return -EBADF;
    int sim_fd = sfdp->getSimFD();

    int status = setsockopt(sim_fd, level, optname,
                            (struct sockaddr *)valBuf.bufferPtr(), len);

    return (status == -1) ? -errno : status;
}
<|MERGE_RESOLUTION|>--- conflicted
+++ resolved
@@ -372,8 +372,6 @@
 }
 
 
-<<<<<<< HEAD
-=======
 SyscallReturn
 munmapFunc(SyscallDesc *desc, int num, ThreadContext *tc)
 {
@@ -384,7 +382,6 @@
 }
 
 
->>>>>>> 377898c4
 const char *hostname = "m5.eecs.umich.edu";
 
 SyscallReturn
@@ -810,7 +807,7 @@
     int index = 1;
     int cmd = process->getSyscallArg(tc, index);
     Addr params_ptr = (Addr) process->getSyscallArg(tc, index);
-    SETranslatingPortProxy& memProxy = tc->getMemProxy();
+    auto& memProxy = tc->getVirtProxy();
 
     // Deserialize the mapping struct bytes.
     size_t word_size = 4;
