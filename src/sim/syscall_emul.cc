/*
 * Copyright (c) 2003-2005 The Regents of The University of Michigan
 * All rights reserved.
 *
 * Redistribution and use in source and binary forms, with or without
 * modification, are permitted provided that the following conditions are
 * met: redistributions of source code must retain the above copyright
 * notice, this list of conditions and the following disclaimer;
 * redistributions in binary form must reproduce the above copyright
 * notice, this list of conditions and the following disclaimer in the
 * documentation and/or other materials provided with the distribution;
 * neither the name of the copyright holders nor the names of its
 * contributors may be used to endorse or promote products derived from
 * this software without specific prior written permission.
 *
 * THIS SOFTWARE IS PROVIDED BY THE COPYRIGHT HOLDERS AND CONTRIBUTORS
 * "AS IS" AND ANY EXPRESS OR IMPLIED WARRANTIES, INCLUDING, BUT NOT
 * LIMITED TO, THE IMPLIED WARRANTIES OF MERCHANTABILITY AND FITNESS FOR
 * A PARTICULAR PURPOSE ARE DISCLAIMED. IN NO EVENT SHALL THE COPYRIGHT
 * OWNER OR CONTRIBUTORS BE LIABLE FOR ANY DIRECT, INDIRECT, INCIDENTAL,
 * SPECIAL, EXEMPLARY, OR CONSEQUENTIAL DAMAGES (INCLUDING, BUT NOT
 * LIMITED TO, PROCUREMENT OF SUBSTITUTE GOODS OR SERVICES; LOSS OF USE,
 * DATA, OR PROFITS; OR BUSINESS INTERRUPTION) HOWEVER CAUSED AND ON ANY
 * THEORY OF LIABILITY, WHETHER IN CONTRACT, STRICT LIABILITY, OR TORT
 * (INCLUDING NEGLIGENCE OR OTHERWISE) ARISING IN ANY WAY OUT OF THE USE
 * OF THIS SOFTWARE, EVEN IF ADVISED OF THE POSSIBILITY OF SUCH DAMAGE.
 *
 * Authors: Steve Reinhardt
 *          Ali Saidi
 */

#include "sim/syscall_emul.hh"

#include <fcntl.h>
#include <unistd.h>

#include <iostream>
#include <string>

#include "arch/utility.hh"
#include "base/chunk_generator.hh"
#include "base/loader/object_file.hh"
#include "base/trace.hh"
#include "config/the_isa.hh"
#include "cpu/thread_context.hh"
#include "mem/page_table.hh"
#include "sim/process.hh"
#include "sim/sim_exit.hh"
#include "sim/syscall_debug_macros.hh"
#include "sim/syscall_desc.hh"
#include "sim/system.hh"

using namespace std;
using namespace TheISA;

SyscallReturn
unimplementedFunc(SyscallDesc *desc, int callnum, Process *process,
                  ThreadContext *tc)
{
    fatal("syscall %s (#%d) unimplemented.", desc->name(), callnum);

    return 1;
}


SyscallReturn
ignoreFunc(SyscallDesc *desc, int callnum, Process *process,
           ThreadContext *tc)
{
    if (desc->needWarning()) {
        warn("ignoring syscall %s(...)%s", desc->name(), desc->warnOnce() ?
             "\n      (further warnings will be suppressed)" : "");
    }

    return 0;
}


SyscallReturn
exitFunc(SyscallDesc *desc, int callnum, Process *process,
         ThreadContext *tc)
{
    if (process->system->numRunningContexts() == 1) {
        // Last running context... exit simulator
        int index = 0;
        exitSimLoop("target called exit()",
                    process->getSyscallArg(tc, index) & 0xff);
    } else {
        // other running threads... just halt this one
        tc->halt();
    }

    return 1;
}


SyscallReturn
exitGroupFunc(SyscallDesc *desc, int callnum, Process *process,
              ThreadContext *tc)
{
    // halt all threads belonging to this process
    for (auto i: process->contextIds) {
        process->system->getThreadContext(i)->halt();
    }

    if (!process->system->numRunningContexts()) {
        // all threads belonged to this process... exit simulator
        int index = 0;
        exitSimLoop("target called exit()",
                    process->getSyscallArg(tc, index) & 0xff);
    }

    return 1;
}


SyscallReturn
getpagesizeFunc(SyscallDesc *desc, int num, Process *p, ThreadContext *tc)
{
    return (int)PageBytes;
}


SyscallReturn
brkFunc(SyscallDesc *desc, int num, Process *p, ThreadContext *tc)
{
    // change brk addr to first arg
    int index = 0;
    Addr new_brk = p->getSyscallArg(tc, index);

    // in Linux at least, brk(0) returns the current break value
    // (note that the syscall and the glibc function have different behavior)
    if (new_brk == 0)
        return p->brk_point;

    if (new_brk > p->brk_point) {
        // might need to allocate some new pages
        for (ChunkGenerator gen(p->brk_point, new_brk - p->brk_point,
                                PageBytes); !gen.done(); gen.next()) {
            if (!p->pTable->translate(gen.addr()))
                p->allocateMem(roundDown(gen.addr(), PageBytes), PageBytes);

            // if the address is already there, zero it out
            else {
                uint8_t zero  = 0;
                SETranslatingPortProxy &tp = tc->getMemProxy();

                // split non-page aligned accesses
                Addr next_page = roundUp(gen.addr(), PageBytes);
                uint32_t size_needed = next_page - gen.addr();
                tp.memsetBlob(gen.addr(), zero, size_needed);
                if (gen.addr() + PageBytes > next_page &&
                    next_page < new_brk &&
                    p->pTable->translate(next_page))
                {
                    size_needed = PageBytes - size_needed;
                    tp.memsetBlob(next_page, zero, size_needed);
                }
            }
        }
    }

    p->brk_point = new_brk;
    DPRINTF_SYSCALL(Verbose, "brk: break point changed to: %#X\n",
                    p->brk_point);
    return p->brk_point;
}


SyscallReturn
closeFunc(SyscallDesc *desc, int num, Process *p, ThreadContext *tc)
{
    int index = 0;
    int tgt_fd = p->getSyscallArg(tc, index);

    return p->fds->closeFDEntry(tgt_fd);
}


SyscallReturn
readFunc(SyscallDesc *desc, int num, Process *p, ThreadContext *tc)
{
    int index = 0;
    int tgt_fd = p->getSyscallArg(tc, index);
    Addr bufPtr = p->getSyscallArg(tc, index);
    int nbytes = p->getSyscallArg(tc, index);

    auto hbfdp = std::dynamic_pointer_cast<HBFDEntry>((*p->fds)[tgt_fd]);
    if (!hbfdp)
        return -EBADF;
    int sim_fd = hbfdp->getSimFD();

    BufferArg bufArg(bufPtr, nbytes);
    int bytes_read = read(sim_fd, bufArg.bufferPtr(), nbytes);

    if (bytes_read > 0)
        bufArg.copyOut(tc->getMemProxy());

    return bytes_read;
}

SyscallReturn
writeFunc(SyscallDesc *desc, int num, Process *p, ThreadContext *tc)
{
    int index = 0;
    int tgt_fd = p->getSyscallArg(tc, index);
    Addr bufPtr = p->getSyscallArg(tc, index);
    int nbytes = p->getSyscallArg(tc, index);

    auto hbfdp = std::dynamic_pointer_cast<HBFDEntry>((*p->fds)[tgt_fd]);
    if (!hbfdp)
        return -EBADF;
    int sim_fd = hbfdp->getSimFD();

    BufferArg bufArg(bufPtr, nbytes);
    bufArg.copyIn(tc->getMemProxy());

    int bytes_written = write(sim_fd, bufArg.bufferPtr(), nbytes);

    fsync(sim_fd);

    return bytes_written;
}


SyscallReturn
lseekFunc(SyscallDesc *desc, int num, Process *p, ThreadContext *tc)
{
    int index = 0;
    int tgt_fd = p->getSyscallArg(tc, index);
    uint64_t offs = p->getSyscallArg(tc, index);
    int whence = p->getSyscallArg(tc, index);

    auto ffdp = std::dynamic_pointer_cast<FileFDEntry>((*p->fds)[tgt_fd]);
    if (!ffdp)
        return -EBADF;
    int sim_fd = ffdp->getSimFD();

    off_t result = lseek(sim_fd, offs, whence);

    return (result == (off_t)-1) ? -errno : result;
}


SyscallReturn
_llseekFunc(SyscallDesc *desc, int num, Process *p, ThreadContext *tc)
{
    int index = 0;
    int tgt_fd = p->getSyscallArg(tc, index);
    uint64_t offset_high = p->getSyscallArg(tc, index);
    uint32_t offset_low = p->getSyscallArg(tc, index);
    Addr result_ptr = p->getSyscallArg(tc, index);
    int whence = p->getSyscallArg(tc, index);

    auto ffdp = std::dynamic_pointer_cast<FileFDEntry>((*p->fds)[tgt_fd]);
    if (!ffdp)
        return -EBADF;
    int sim_fd = ffdp->getSimFD();

    uint64_t offset = (offset_high << 32) | offset_low;

    uint64_t result = lseek(sim_fd, offset, whence);
    result = TheISA::htog(result);

    if (result == (off_t)-1)
        return -errno;
    // Assuming that the size of loff_t is 64 bits on the target platform
    BufferArg result_buf(result_ptr, sizeof(result));
    memcpy(result_buf.bufferPtr(), &result, sizeof(result));
    result_buf.copyOut(tc->getMemProxy());
    return 0;
}


<<<<<<< HEAD
SyscallReturn
munmapFunc(SyscallDesc *desc, int num, Process *p, ThreadContext *tc)
{
    // With mmap more fully implemented, it might be worthwhile to bite
    // the bullet and implement munmap. Should allow us to reuse simulated
    // memory.
    return 0;
}


=======
>>>>>>> 52916859
const char *hostname = "m5.eecs.umich.edu";

SyscallReturn
gethostnameFunc(SyscallDesc *desc, int num, Process *p, ThreadContext *tc)
{
    int index = 0;
    Addr bufPtr = p->getSyscallArg(tc, index);
    int name_len = p->getSyscallArg(tc, index);
    BufferArg name(bufPtr, name_len);

    strncpy((char *)name.bufferPtr(), hostname, name_len);

    name.copyOut(tc->getMemProxy());

    return 0;
}

SyscallReturn
getcwdFunc(SyscallDesc *desc, int num, Process *p, ThreadContext *tc)
{
    int result = 0;
    int index = 0;
    Addr bufPtr = p->getSyscallArg(tc, index);
    unsigned long size = p->getSyscallArg(tc, index);
    BufferArg buf(bufPtr, size);

    // Is current working directory defined?
    string cwd = p->getcwd();
    if (!cwd.empty()) {
        if (cwd.length() >= size) {
            // Buffer too small
            return -ERANGE;
        }
        strncpy((char *)buf.bufferPtr(), cwd.c_str(), size);
        result = cwd.length();
    } else {
        if (getcwd((char *)buf.bufferPtr(), size)) {
            result = strlen((char *)buf.bufferPtr());
        } else {
            result = -1;
        }
    }

    buf.copyOut(tc->getMemProxy());

    return (result == -1) ? -errno : result;
}

/// Target open() handler.
SyscallReturn
readlinkFunc(SyscallDesc *desc, int callnum, Process *process,
             ThreadContext *tc)
{
    return readlinkFunc(desc, callnum, process, tc, 0);
}

SyscallReturn
readlinkFunc(SyscallDesc *desc, int num, Process *p, ThreadContext *tc,
             int index)
{
    string path;

    if (!tc->getMemProxy().tryReadString(path, p->getSyscallArg(tc, index)))
        return -EFAULT;

    // Adjust path for current working directory
    path = p->fullPath(path);

    Addr bufPtr = p->getSyscallArg(tc, index);
    size_t bufsiz = p->getSyscallArg(tc, index);

    BufferArg buf(bufPtr, bufsiz);

    int result = -1;
    if (path != "/proc/self/exe") {
        result = readlink(path.c_str(), (char *)buf.bufferPtr(), bufsiz);
    } else {
        // Emulate readlink() called on '/proc/self/exe' should return the
        // absolute path of the binary running in the simulated system (the
        // Process' executable). It is possible that using this path in
        // the simulated system will result in unexpected behavior if:
        //  1) One binary runs another (e.g., -c time -o "my_binary"), and
        //     called binary calls readlink().
        //  2) The host's full path to the running benchmark changes from one
        //     simulation to another. This can result in different simulated
        //     performance since the simulated system will process the binary
        //     path differently, even if the binary itself does not change.

        // Get the absolute canonical path to the running application
        char real_path[PATH_MAX];
        char *check_real_path = realpath(p->progName(), real_path);
        if (!check_real_path) {
            fatal("readlink('/proc/self/exe') unable to resolve path to "
                  "executable: %s", p->progName());
        }
        strncpy((char*)buf.bufferPtr(), real_path, bufsiz);
        size_t real_path_len = strlen(real_path);
        if (real_path_len > bufsiz) {
            // readlink will truncate the contents of the
            // path to ensure it is no more than bufsiz
            result = bufsiz;
        } else {
            result = real_path_len;
        }

        // Issue a warning about potential unexpected results
        warn_once("readlink() called on '/proc/self/exe' may yield unexpected "
                  "results in various settings.\n      Returning '%s'\n",
                  (char*)buf.bufferPtr());
    }

    buf.copyOut(tc->getMemProxy());

    return (result == -1) ? -errno : result;
}

SyscallReturn
unlinkFunc(SyscallDesc *desc, int num, Process *p, ThreadContext *tc)
{
    return unlinkHelper(desc, num, p, tc, 0);
}

SyscallReturn
unlinkHelper(SyscallDesc *desc, int num, Process *p, ThreadContext *tc,
             int index)
{
    string path;

    if (!tc->getMemProxy().tryReadString(path, p->getSyscallArg(tc, index)))
        return -EFAULT;

    // Adjust path for current working directory
    path = p->fullPath(path);

    int result = unlink(path.c_str());
    return (result == -1) ? -errno : result;
}


SyscallReturn
mkdirFunc(SyscallDesc *desc, int num, Process *p, ThreadContext *tc)
{
    string path;

    int index = 0;
    if (!tc->getMemProxy().tryReadString(path, p->getSyscallArg(tc, index)))
        return -EFAULT;

    // Adjust path for current working directory
    path = p->fullPath(path);

    mode_t mode = p->getSyscallArg(tc, index);

    int result = mkdir(path.c_str(), mode);
    return (result == -1) ? -errno : result;
}

SyscallReturn
renameFunc(SyscallDesc *desc, int num, Process *p, ThreadContext *tc)
{
    string old_name;

    int index = 0;
    if (!tc->getMemProxy().tryReadString(old_name, p->getSyscallArg(tc, index)))
        return -EFAULT;

    string new_name;

    if (!tc->getMemProxy().tryReadString(new_name, p->getSyscallArg(tc, index)))
        return -EFAULT;

    // Adjust path for current working directory
    old_name = p->fullPath(old_name);
    new_name = p->fullPath(new_name);

    int64_t result = rename(old_name.c_str(), new_name.c_str());
    return (result == -1) ? -errno : result;
}

SyscallReturn
truncateFunc(SyscallDesc *desc, int num, Process *p, ThreadContext *tc)
{
    string path;

    int index = 0;
    if (!tc->getMemProxy().tryReadString(path, p->getSyscallArg(tc, index)))
        return -EFAULT;

    off_t length = p->getSyscallArg(tc, index);

    // Adjust path for current working directory
    path = p->fullPath(path);

    int result = truncate(path.c_str(), length);
    return (result == -1) ? -errno : result;
}

SyscallReturn
ftruncateFunc(SyscallDesc *desc, int num, Process *p, ThreadContext *tc)
{
    int index = 0;
    int tgt_fd = p->getSyscallArg(tc, index);
    off_t length = p->getSyscallArg(tc, index);

    auto ffdp = std::dynamic_pointer_cast<FileFDEntry>((*p->fds)[tgt_fd]);
    if (!ffdp)
        return -EBADF;
    int sim_fd = ffdp->getSimFD();

    int result = ftruncate(sim_fd, length);
    return (result == -1) ? -errno : result;
}

SyscallReturn
truncate64Func(SyscallDesc *desc, int num,
               Process *process, ThreadContext *tc)
{
    int index = 0;
    string path;

    if (!tc->getMemProxy().tryReadString(path, process->getSyscallArg(tc, index)))
       return -EFAULT;

    int64_t length = process->getSyscallArg(tc, index, 64);

    // Adjust path for current working directory
    path = process->fullPath(path);

#if NO_STAT64
    int result = truncate(path.c_str(), length);
#else
    int result = truncate64(path.c_str(), length);
#endif
    return (result == -1) ? -errno : result;
}

SyscallReturn
ftruncate64Func(SyscallDesc *desc, int num, Process *p, ThreadContext *tc)
{
    int index = 0;
    int tgt_fd = p->getSyscallArg(tc, index);
    int64_t length = p->getSyscallArg(tc, index, 64);

    auto ffdp = std::dynamic_pointer_cast<FileFDEntry>((*p->fds)[tgt_fd]);
    if (!ffdp)
        return -EBADF;
    int sim_fd = ffdp->getSimFD();

#if NO_STAT64
    int result = ftruncate(sim_fd, length);
#else
    int result = ftruncate64(sim_fd, length);
#endif
    return (result == -1) ? -errno : result;
}

SyscallReturn
umaskFunc(SyscallDesc *desc, int num, Process *process, ThreadContext *tc)
{
    // Letting the simulated program change the simulator's umask seems like
    // a bad idea.  Compromise by just returning the current umask but not
    // changing anything.
    mode_t oldMask = umask(0);
    umask(oldMask);
    return (int)oldMask;
}

SyscallReturn
chownFunc(SyscallDesc *desc, int num, Process *p, ThreadContext *tc)
{
    string path;

    int index = 0;
    if (!tc->getMemProxy().tryReadString(path, p->getSyscallArg(tc, index)))
        return -EFAULT;

    /* XXX endianess */
    uint32_t owner = p->getSyscallArg(tc, index);
    uid_t hostOwner = owner;
    uint32_t group = p->getSyscallArg(tc, index);
    gid_t hostGroup = group;

    // Adjust path for current working directory
    path = p->fullPath(path);

    int result = chown(path.c_str(), hostOwner, hostGroup);
    return (result == -1) ? -errno : result;
}

SyscallReturn
fchownFunc(SyscallDesc *desc, int num, Process *p, ThreadContext *tc)
{
    int index = 0;
    int tgt_fd = p->getSyscallArg(tc, index);

    auto ffdp = std::dynamic_pointer_cast<FileFDEntry>((*p->fds)[tgt_fd]);
    if (!ffdp)
        return -EBADF;
    int sim_fd = ffdp->getSimFD();

    /* XXX endianess */
    uint32_t owner = p->getSyscallArg(tc, index);
    uid_t hostOwner = owner;
    uint32_t group = p->getSyscallArg(tc, index);
    gid_t hostGroup = group;

    int result = fchown(sim_fd, hostOwner, hostGroup);
    return (result == -1) ? -errno : result;
}


/**
 * TODO: there's a bit more involved here since file descriptors created with
 * dup are supposed to share a file description. So, there is a problem with
 * maintaining fields like file offset or flags since an update to such a
 * field won't be reflected in the metadata for the fd entries that we
 * maintain to hold metadata for checkpoint restoration.
 */
SyscallReturn
dupFunc(SyscallDesc *desc, int num, Process *p, ThreadContext *tc)
{
    int index = 0;
    int tgt_fd = p->getSyscallArg(tc, index);

    auto old_hbfdp = std::dynamic_pointer_cast<HBFDEntry>((*p->fds)[tgt_fd]);
    if (!old_hbfdp)
        return -EBADF;
    int sim_fd = old_hbfdp->getSimFD();

    int result = dup(sim_fd);
    int local_errno = errno;

    std::shared_ptr<FDEntry> new_fdep = old_hbfdp->clone();
    auto new_hbfdp = std::dynamic_pointer_cast<HBFDEntry>(new_fdep);
    new_hbfdp->setSimFD(result);

<<<<<<< HEAD
    return (result == -1) ? -local_errno : p->fds->allocFD(new_fdep);
=======
void
fcntlAladdinHandler(LiveProcess *process, ThreadContext *tc)
{
    int index = 2;
    Addr mapping_ptr = (Addr) process->getSyscallArg(tc, index);
    SETranslatingPortProxy& memProxy = tc->getMemProxy();

    // Deserialize the mapping struct bytes.
    size_t word_size = 4;
    if (process->getObjectFileArch() == ObjectFile::X86_64) {
      word_size = 8;
    }
    uint8_t* mapping_buf = new uint8_t[sizeof(aladdin_map_t)];
    memProxy.readBlob(mapping_ptr, mapping_buf, sizeof(aladdin_map_t));
    aladdin_map_t mapping;
    // Initialize all values to 0 so we avoid garbage from 32-bit to 64-bit
    // conversions and only keep what we copy.
    mapping.addr = nullptr;
    void* array_name_addr = nullptr;
    mapping.request_code = 0;
    mapping.size = 0;
    memcpy(&array_name_addr, &(mapping_buf[0]), word_size);
    memcpy(&(mapping.addr), &(mapping_buf[word_size]), word_size);
    memcpy(&(mapping.request_code), &(mapping_buf[2*word_size]), word_size);
    memcpy(&(mapping.size), &(mapping_buf[3*word_size]), word_size);

    // Extract the array name. Assume the variable name is at most 100 chars.
    Addr string_addr = (Addr) array_name_addr;
    uint8_t* string_buf = new uint8_t[100];
    memProxy.readBlob(string_addr, string_buf, 100);
    mapping.array_name = (const char*) string_buf;

    inform("Received mapping for array %s at vaddr %x of length %d.\n",
           mapping.array_name, mapping.addr, mapping.size);
    Addr sim_base_addr = reinterpret_cast<Addr>(mapping.addr);

    // TODO: Do we need to delete past mappings of the same array? Would it
    // cause issues if we don't?
    process->system->insertArrayLabelMapping(
          mapping.request_code,
          mapping.array_name, sim_base_addr);

    // Set up all mappings, taking into account straddling page boundaries.
    Addr starting_page_offset = sim_base_addr & (TheISA::PageBytes - 1);
    int num_pages = ceil(
        ((float)mapping.size + starting_page_offset) / TheISA::PageBytes);
    for (int i = 0; i < num_pages; i++) {
      Addr paddr;
      process->pTable->translate(
          sim_base_addr + i*TheISA::PageBytes, paddr);
      process->system->insertAddressTranslationMapping(
          mapping.request_code,
          sim_base_addr + i*TheISA::PageBytes,  // Simulated vaddr.
          paddr);  // Simulated paddr.
    }

    delete mapping_buf;
    delete string_buf;
>>>>>>> 52916859
}

SyscallReturn
fcntlFunc(SyscallDesc *desc, int num, Process *p, ThreadContext *tc)
{
    int arg;
    int index = 0;
    int tgt_fd = p->getSyscallArg(tc, index);
    int cmd = p->getSyscallArg(tc, index);

<<<<<<< HEAD
    auto hbfdp = std::dynamic_pointer_cast<HBFDEntry>((*p->fds)[tgt_fd]);
    if (!hbfdp)
=======
    if ((fd < 0 || process->sim_fd(fd) < 0) && fd != ALADDIN_FD)
>>>>>>> 52916859
        return -EBADF;
    int sim_fd = hbfdp->getSimFD();

<<<<<<< HEAD
    int coe = hbfdp->getCOE();
=======
    int cmd = process->getSyscallArg(tc, index);
    if (cmd == ALADDIN_MAP_ARRAY) {
        fcntlAladdinHandler(process, tc);
        return 0;
    }

    switch (cmd) {
      case 0: // F_DUPFD
        // if we really wanted to support this, we'd need to do it
        // in the target fd space.
        warn("fcntl(%d, F_DUPFD) not supported, error returned\n", fd);
        return -EMFILE;
>>>>>>> 52916859

    switch (cmd) {
      case F_GETFD:
        return coe & FD_CLOEXEC;

      case F_SETFD: {
        arg = p->getSyscallArg(tc, index);
        arg ? hbfdp->setCOE(true) : hbfdp->setCOE(false);
        return 0;
      }

      // Rely on the host to maintain the file status flags for this file
      // description rather than maintain it ourselves. Admittedly, this
      // is suboptimal (and possibly error prone), but it is difficult to
      // maintain the flags by tracking them across the different descriptors
      // (that refer to this file description) caused by clone, dup, and
      // subsequent fcntls.
      case F_GETFL:
      case F_SETFL: {
        arg = p->getSyscallArg(tc, index);
        int rv = fcntl(sim_fd, cmd, arg);
        return (rv == -1) ? -errno : rv;
      }

      default:
        warn("fcntl: unsupported command %d\n", cmd);
        return 0;
    }
}

SyscallReturn
fcntl64Func(SyscallDesc *desc, int num, Process *p, ThreadContext *tc)
{
    int index = 0;
    int tgt_fd = p->getSyscallArg(tc, index);

<<<<<<< HEAD
    auto hbfdp = std::dynamic_pointer_cast<HBFDEntry>((*p->fds)[tgt_fd]);
    if (!hbfdp)
=======
    if ((fd < 0 || process->sim_fd(fd) < 0) && fd != ALADDIN_FD)
>>>>>>> 52916859
        return -EBADF;
    int sim_fd = hbfdp->getSimFD();

<<<<<<< HEAD
    int cmd = p->getSyscallArg(tc, index);
=======
    int cmd = process->getSyscallArg(tc, index);
    if (cmd == ALADDIN_MAP_ARRAY) {
        fcntlAladdinHandler(process, tc);
        return 0;
    }

>>>>>>> 52916859
    switch (cmd) {
      case 33: //F_GETLK64
        warn("fcntl64(%d, F_GETLK64) not supported, error returned\n", tgt_fd);
        return -EMFILE;

      case 34: // F_SETLK64
      case 35: // F_SETLKW64
        warn("fcntl64(%d, F_SETLK(W)64) not supported, error returned\n",
             tgt_fd);
        return -EMFILE;

      default:
        // not sure if this is totally valid, but we'll pass it through
        // to the underlying OS
        warn("fcntl64(%d, %d) passed through to host\n", tgt_fd, cmd);
        return fcntl(sim_fd, cmd);
        // return 0;
    }
}

SyscallReturn
pipePseudoFunc(SyscallDesc *desc, int callnum, Process *process,
               ThreadContext *tc)
{
    int sim_fds[2], tgt_fds[2];

    int pipe_retval = pipe(sim_fds);
    if (pipe_retval < 0)
        return pipe_retval;

    auto rend = PipeFDEntry::EndType::read;
    auto rpfd = std::make_shared<PipeFDEntry>(sim_fds[0], O_WRONLY, rend);

    auto wend = PipeFDEntry::EndType::write;
    auto wpfd = std::make_shared<PipeFDEntry>(sim_fds[1], O_RDONLY, wend);

    tgt_fds[0] = process->fds->allocFD(rpfd);
    tgt_fds[1] = process->fds->allocFD(wpfd);

    /**
     * Now patch the read object to record the target file descriptor chosen
     * as the write end of the pipe.
     */
    rpfd->setPipeReadSource(tgt_fds[1]);

    /**
     * Alpha Linux convention for pipe() is that fd[0] is returned as
     * the return value of the function, and fd[1] is returned in r20.
     */
    tc->setIntReg(SyscallPseudoReturnReg, tgt_fds[1]);
    return sim_fds[0];
}


SyscallReturn
getpidPseudoFunc(SyscallDesc *desc, int callnum, Process *process,
                 ThreadContext *tc)
{
    // Make up a PID.  There's no interprocess communication in
    // fake_syscall mode, so there's no way for a process to know it's
    // not getting a unique value.

    tc->setIntReg(SyscallPseudoReturnReg, process->ppid());
    return process->pid();
}


SyscallReturn
getuidPseudoFunc(SyscallDesc *desc, int callnum, Process *process,
                 ThreadContext *tc)
{
    // Make up a UID and EUID... it shouldn't matter, and we want the
    // simulation to be deterministic.

    // EUID goes in r20.
    tc->setIntReg(SyscallPseudoReturnReg, process->euid()); //EUID
    return process->uid();              // UID
}


SyscallReturn
getgidPseudoFunc(SyscallDesc *desc, int callnum, Process *process,
                 ThreadContext *tc)
{
    // Get current group ID.  EGID goes in r20.
    tc->setIntReg(SyscallPseudoReturnReg, process->egid()); //EGID
    return process->gid();
}


SyscallReturn
setuidFunc(SyscallDesc *desc, int callnum, Process *process,
           ThreadContext *tc)
{
    // can't fathom why a benchmark would call this.
    int index = 0;
    warn("Ignoring call to setuid(%d)\n", process->getSyscallArg(tc, index));
    return 0;
}

SyscallReturn
getpidFunc(SyscallDesc *desc, int callnum, Process *process,
           ThreadContext *tc)
{
    // Make up a PID.  There's no interprocess communication in
    // fake_syscall mode, so there's no way for a process to know it's
    // not getting a unique value.

    tc->setIntReg(SyscallPseudoReturnReg, process->ppid()); //PID
    return process->pid();
}

SyscallReturn
getppidFunc(SyscallDesc *desc, int callnum, Process *process,
            ThreadContext *tc)
{
    return process->ppid();
}

SyscallReturn
getuidFunc(SyscallDesc *desc, int callnum, Process *process,
           ThreadContext *tc)
{
    return process->uid();              // UID
}

SyscallReturn
geteuidFunc(SyscallDesc *desc, int callnum, Process *process,
            ThreadContext *tc)
{
    return process->euid();             // UID
}

SyscallReturn
getgidFunc(SyscallDesc *desc, int callnum, Process *process,
           ThreadContext *tc)
{
    return process->gid();
}

SyscallReturn
getegidFunc(SyscallDesc *desc, int callnum, Process *process,
            ThreadContext *tc)
{
    return process->egid();
}


SyscallReturn
cloneFunc(SyscallDesc *desc, int callnum, Process *process,
          ThreadContext *tc)
{
    int index = 0;
    IntReg flags = process->getSyscallArg(tc, index);
    IntReg newStack = process->getSyscallArg(tc, index);

    DPRINTF(SyscallVerbose, "In sys_clone:\n");
    DPRINTF(SyscallVerbose, " Flags=%llx\n", flags);
    DPRINTF(SyscallVerbose, " Child stack=%llx\n", newStack);


    if (flags != 0x10f00) {
        warn("This sys_clone implementation assumes flags "
             "CLONE_VM|CLONE_FS|CLONE_FILES|CLONE_SIGHAND|CLONE_THREAD "
             "(0x10f00), and may not work correctly with given flags "
             "0x%llx\n", flags);
    }

    ThreadContext* ctc; // child thread context
    if ((ctc = process->findFreeContext())) {
        DPRINTF(SyscallVerbose, " Found unallocated thread context\n");

        ctc->clearArchRegs();

        // Arch-specific cloning code
        #if THE_ISA == ALPHA_ISA or THE_ISA == X86_ISA
            // Cloning the misc. regs for these archs is enough
            TheISA::copyMiscRegs(tc, ctc);
        #elif THE_ISA == SPARC_ISA
            TheISA::copyRegs(tc, ctc);

            // TODO: Explain what this code actually does :-)
            ctc->setIntReg(NumIntArchRegs + 6, 0);
            ctc->setIntReg(NumIntArchRegs + 4, 0);
            ctc->setIntReg(NumIntArchRegs + 3, NWindows - 2);
            ctc->setIntReg(NumIntArchRegs + 5, NWindows);
            ctc->setMiscReg(MISCREG_CWP, 0);
            ctc->setIntReg(NumIntArchRegs + 7, 0);
            ctc->setMiscRegNoEffect(MISCREG_TL, 0);
            ctc->setMiscReg(MISCREG_ASI, ASI_PRIMARY);

            for (int y = 8; y < 32; y++)
                ctc->setIntReg(y, tc->readIntReg(y));
        #elif THE_ISA == ARM_ISA
            TheISA::copyRegs(tc, ctc);
        #else
            fatal("sys_clone is not implemented for this ISA\n");
        #endif

        // Set up stack register
        ctc->setIntReg(TheISA::StackPointerReg, newStack);

        // Set up syscall return values in parent and child
        ctc->setIntReg(ReturnValueReg, 0); // return value, child

        // Alpha needs SyscallSuccessReg=0 in child
        #if THE_ISA == ALPHA_ISA
            ctc->setIntReg(TheISA::SyscallSuccessReg, 0);
        #endif

        // In SPARC/Linux, clone returns 0 on pseudo-return register if
        // parent, non-zero if child
        #if THE_ISA == SPARC_ISA
            tc->setIntReg(TheISA::SyscallPseudoReturnReg, 0);
            ctc->setIntReg(TheISA::SyscallPseudoReturnReg, 1);
        #endif

        ctc->pcState(tc->nextInstAddr());

        ctc->activate();

        // Should return nonzero child TID in parent's syscall return register,
        // but for our pthread library any non-zero value will work
        return 1;
    } else {
        fatal("Called sys_clone, but no unallocated thread contexts found!\n");
        return 0;
    }
}

SyscallReturn
fallocateFunc(SyscallDesc *desc, int callnum, Process *p, ThreadContext *tc)
{
#if NO_FALLOCATE
    warn("Host OS cannot support calls to fallocate. Ignoring syscall");
#else
    int index = 0;
    int tgt_fd = p->getSyscallArg(tc, index);
    int mode = p->getSyscallArg(tc, index);
    off_t offset = p->getSyscallArg(tc, index);
    off_t len = p->getSyscallArg(tc, index);

    auto ffdp = std::dynamic_pointer_cast<FileFDEntry>((*p->fds)[tgt_fd]);
    if (!ffdp)
        return -EBADF;
    int sim_fd = ffdp->getSimFD();

    int result = fallocate(sim_fd, mode, offset, len);
    if (result < 0)
        return -errno;
#endif
    return 0;
}

SyscallReturn
accessFunc(SyscallDesc *desc, int callnum, Process *p, ThreadContext *tc,
           int index)
{
    string path;
    if (!tc->getMemProxy().tryReadString(path, p->getSyscallArg(tc, index)))
        return -EFAULT;

    // Adjust path for current working directory
    path = p->fullPath(path);

    mode_t mode = p->getSyscallArg(tc, index);

    int result = access(path.c_str(), mode);
    return (result == -1) ? -errno : result;
}

SyscallReturn
accessFunc(SyscallDesc *desc, int callnum, Process *p, ThreadContext *tc)
{
    return accessFunc(desc, callnum, p, tc, 0);
}
<|MERGE_RESOLUTION|>--- conflicted
+++ resolved
@@ -272,19 +272,6 @@
 }
 
 
-<<<<<<< HEAD
-SyscallReturn
-munmapFunc(SyscallDesc *desc, int num, Process *p, ThreadContext *tc)
-{
-    // With mmap more fully implemented, it might be worthwhile to bite
-    // the bullet and implement munmap. Should allow us to reuse simulated
-    // memory.
-    return 0;
-}
-
-
-=======
->>>>>>> 52916859
 const char *hostname = "m5.eecs.umich.edu";
 
 SyscallReturn
@@ -621,11 +608,11 @@
     auto new_hbfdp = std::dynamic_pointer_cast<HBFDEntry>(new_fdep);
     new_hbfdp->setSimFD(result);
 
-<<<<<<< HEAD
     return (result == -1) ? -local_errno : p->fds->allocFD(new_fdep);
-=======
+}
+
 void
-fcntlAladdinHandler(LiveProcess *process, ThreadContext *tc)
+fcntlAladdinHandler(Process *process, ThreadContext *tc)
 {
     int index = 2;
     Addr mapping_ptr = (Addr) process->getSyscallArg(tc, index);
@@ -633,7 +620,7 @@
 
     // Deserialize the mapping struct bytes.
     size_t word_size = 4;
-    if (process->getObjectFileArch() == ObjectFile::X86_64) {
+    if (process->objFile->getArch() == ObjectFile::X86_64) {
       word_size = 8;
     }
     uint8_t* mapping_buf = new uint8_t[sizeof(aladdin_map_t)];
@@ -682,7 +669,6 @@
 
     delete mapping_buf;
     delete string_buf;
->>>>>>> 52916859
 }
 
 SyscallReturn
@@ -693,31 +679,16 @@
     int tgt_fd = p->getSyscallArg(tc, index);
     int cmd = p->getSyscallArg(tc, index);
 
-<<<<<<< HEAD
+    if (cmd == ALADDIN_MAP_ARRAY) {
+        fcntlAladdinHandler(p, tc);
+        return 0;
+    }
+
     auto hbfdp = std::dynamic_pointer_cast<HBFDEntry>((*p->fds)[tgt_fd]);
     if (!hbfdp)
-=======
-    if ((fd < 0 || process->sim_fd(fd) < 0) && fd != ALADDIN_FD)
->>>>>>> 52916859
         return -EBADF;
     int sim_fd = hbfdp->getSimFD();
-
-<<<<<<< HEAD
     int coe = hbfdp->getCOE();
-=======
-    int cmd = process->getSyscallArg(tc, index);
-    if (cmd == ALADDIN_MAP_ARRAY) {
-        fcntlAladdinHandler(process, tc);
-        return 0;
-    }
-
-    switch (cmd) {
-      case 0: // F_DUPFD
-        // if we really wanted to support this, we'd need to do it
-        // in the target fd space.
-        warn("fcntl(%d, F_DUPFD) not supported, error returned\n", fd);
-        return -EMFILE;
->>>>>>> 52916859
 
     switch (cmd) {
       case F_GETFD:
@@ -753,26 +724,17 @@
 {
     int index = 0;
     int tgt_fd = p->getSyscallArg(tc, index);
-
-<<<<<<< HEAD
+    int cmd = p->getSyscallArg(tc, index);
+    if (cmd == ALADDIN_MAP_ARRAY) {
+        fcntlAladdinHandler(p, tc);
+        return 0;
+    }
+
     auto hbfdp = std::dynamic_pointer_cast<HBFDEntry>((*p->fds)[tgt_fd]);
     if (!hbfdp)
-=======
-    if ((fd < 0 || process->sim_fd(fd) < 0) && fd != ALADDIN_FD)
->>>>>>> 52916859
         return -EBADF;
     int sim_fd = hbfdp->getSimFD();
 
-<<<<<<< HEAD
-    int cmd = p->getSyscallArg(tc, index);
-=======
-    int cmd = process->getSyscallArg(tc, index);
-    if (cmd == ALADDIN_MAP_ARRAY) {
-        fcntlAladdinHandler(process, tc);
-        return 0;
-    }
-
->>>>>>> 52916859
     switch (cmd) {
       case 33: //F_GETLK64
         warn("fcntl64(%d, F_GETLK64) not supported, error returned\n", tgt_fd);
