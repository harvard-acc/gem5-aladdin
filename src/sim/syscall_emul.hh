--- conflicted
+++ resolved
@@ -2028,24 +2028,6 @@
 
 template <class OS>
 SyscallReturn
-<<<<<<< HEAD
-clockGetResFunc(SyscallDesc *desc, int callnum, Process *p, ThreadContext *tc)
-{
-  typename OS::time_t sec;
-  int index = 1;
-  Addr timespec_addr = (Addr) p->getSyscallArg(tc, index);
-  if (timespec_addr != 0) {
-    SETranslatingPortProxy &proxy = tc->getMemProxy();
-    /* Use a fixed clock precision. */
-    sec = 0;
-    long nsec = 1;
-    proxy.writeBlob(timespec_addr, (uint8_t*)&sec, (int) sizeof(typename OS::time_t));
-    proxy.writeBlob(timespec_addr + sizeof(typename OS::time_t),
-                    (uint8_t *)&nsec, (int)sizeof(long));
-  }
-  return 0;
-}
-=======
 tgkillFunc(SyscallDesc *desc, int num, Process *process, ThreadContext *tc)
 {
     int index = 0;
@@ -2093,6 +2075,4 @@
     return 0;
 }
 
->>>>>>> 3a02fcba
-
 #endif // __SIM_SYSCALL_EMUL_HH__