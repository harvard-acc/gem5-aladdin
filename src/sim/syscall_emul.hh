/*
 * Copyright (c) 2012-2013, 2015 ARM Limited
 * Copyright (c) 2015 Advanced Micro Devices, Inc.
 * All rights reserved
 *
 * The license below extends only to copyright in the software and shall
 * not be construed as granting a license to any other intellectual
 * property including but not limited to intellectual property relating
 * to a hardware implementation of the functionality of the software
 * licensed hereunder.  You may use the software subject to the license
 * terms below provided that you ensure that this notice is replicated
 * unmodified and in its entirety in all distributions of the software,
 * modified or unmodified, in source code or in binary form.
 *
 * Copyright (c) 2003-2005 The Regents of The University of Michigan
 * All rights reserved.
 *
 * Redistribution and use in source and binary forms, with or without
 * modification, are permitted provided that the following conditions are
 * met: redistributions of source code must retain the above copyright
 * notice, this list of conditions and the following disclaimer;
 * redistributions in binary form must reproduce the above copyright
 * notice, this list of conditions and the following disclaimer in the
 * documentation and/or other materials provided with the distribution;
 * neither the name of the copyright holders nor the names of its
 * contributors may be used to endorse or promote products derived from
 * this software without specific prior written permission.
 *
 * THIS SOFTWARE IS PROVIDED BY THE COPYRIGHT HOLDERS AND CONTRIBUTORS
 * "AS IS" AND ANY EXPRESS OR IMPLIED WARRANTIES, INCLUDING, BUT NOT
 * LIMITED TO, THE IMPLIED WARRANTIES OF MERCHANTABILITY AND FITNESS FOR
 * A PARTICULAR PURPOSE ARE DISCLAIMED. IN NO EVENT SHALL THE COPYRIGHT
 * OWNER OR CONTRIBUTORS BE LIABLE FOR ANY DIRECT, INDIRECT, INCIDENTAL,
 * SPECIAL, EXEMPLARY, OR CONSEQUENTIAL DAMAGES (INCLUDING, BUT NOT
 * LIMITED TO, PROCUREMENT OF SUBSTITUTE GOODS OR SERVICES; LOSS OF USE,
 * DATA, OR PROFITS; OR BUSINESS INTERRUPTION) HOWEVER CAUSED AND ON ANY
 * THEORY OF LIABILITY, WHETHER IN CONTRACT, STRICT LIABILITY, OR TORT
 * (INCLUDING NEGLIGENCE OR OTHERWISE) ARISING IN ANY WAY OUT OF THE USE
 * OF THIS SOFTWARE, EVEN IF ADVISED OF THE POSSIBILITY OF SUCH DAMAGE.
 *
 * Authors: Steve Reinhardt
 *          Kevin Lim
 */

#ifndef __SIM_SYSCALL_EMUL_HH__
#define __SIM_SYSCALL_EMUL_HH__

#define NO_STAT64 (defined(__APPLE__) || defined(__OpenBSD__) || \
  defined(__FreeBSD__) || defined(__CYGWIN__) || \
  defined(__NetBSD__))

///
/// @file syscall_emul.hh
///
/// This file defines objects used to emulate syscalls from the target
/// application on the host machine.

#ifdef __CYGWIN32__
#include <sys/fcntl.h>  // for O_BINARY
#endif
#include <sys/stat.h>
#include <sys/time.h>
#include <sys/uio.h>
#include <fcntl.h>

#include <cerrno>
#include <string>

#include "base/chunk_generator.hh"
#include "base/intmath.hh"      // for RoundUp
#include "base/misc.hh"
#include "base/trace.hh"
#include "base/types.hh"
#include "config/the_isa.hh"
#include "cpu/base.hh"
#include "cpu/thread_context.hh"
#include "debug/SyscallVerbose.hh"
#include "mem/page_table.hh"
#include "sim/byteswap.hh"
#include "sim/emul_driver.hh"
#include "sim/process.hh"
<<<<<<< HEAD
#include "sim/sim_exit.hh"
=======
#include "sim/syscall_emul_buf.hh"
>>>>>>> 2f3c4678
#include "sim/syscallreturn.hh"
#include "sim/system.hh"

#include "aladdin/gem5/aladdin_sys_connection.h"
#include "aladdin/gem5/aladdin_sys_constants.h"

///
/// System call descriptor.
///
class SyscallDesc {

  public:

    /// Typedef for target syscall handler functions.
    typedef SyscallReturn (*FuncPtr)(SyscallDesc *, int num,
                           LiveProcess *, ThreadContext *);

    const char *name;   //!< Syscall name (e.g., "open").
    FuncPtr funcPtr;    //!< Pointer to emulation function.
    int flags;          //!< Flags (see Flags enum).
    bool warned;        //!< Have we warned about unimplemented syscall?

    /// Flag values for controlling syscall behavior.
    enum Flags {
        /// Don't set return regs according to funcPtr return value.
        /// Used for syscalls with non-standard return conventions
        /// that explicitly set the ThreadContext regs (e.g.,
        /// sigreturn).
        SuppressReturnValue = 1,
        WarnOnce = 2
    };

    /// Constructor.
    SyscallDesc(const char *_name, FuncPtr _funcPtr, int _flags = 0)
        : name(_name), funcPtr(_funcPtr), flags(_flags), warned(false)
    {
    }

    /// Emulate the syscall.  Public interface for calling through funcPtr.
    void doSyscall(int callnum, LiveProcess *proc, ThreadContext *tc);

    /// Is the WarnOnce flag set?
    bool warnOnce() const {  return (flags & WarnOnce); }
};


//////////////////////////////////////////////////////////////////////
//
// The following emulation functions are generic enough that they
// don't need to be recompiled for different emulated OS's.  They are
// defined in sim/syscall_emul.cc.
//
//////////////////////////////////////////////////////////////////////


/// Handler for unimplemented syscalls that we haven't thought about.
SyscallReturn unimplementedFunc(SyscallDesc *desc, int num,
                                LiveProcess *p, ThreadContext *tc);

/// Handler for unimplemented syscalls that we never intend to
/// implement (signal handling, etc.) and should not affect the correct
/// behavior of the program.  Print a warning only if the appropriate
/// trace flag is enabled.  Return success to the target program.
SyscallReturn ignoreFunc(SyscallDesc *desc, int num,
                         LiveProcess *p, ThreadContext *tc);

/// Target exit() handler: terminate current context.
SyscallReturn exitFunc(SyscallDesc *desc, int num,
                       LiveProcess *p, ThreadContext *tc);

/// Target exit_group() handler: terminate simulation. (exit all threads)
SyscallReturn exitGroupFunc(SyscallDesc *desc, int num,
                       LiveProcess *p, ThreadContext *tc);

/// Target getpagesize() handler.
SyscallReturn getpagesizeFunc(SyscallDesc *desc, int num,
                              LiveProcess *p, ThreadContext *tc);

/// Target brk() handler: set brk address.
SyscallReturn brkFunc(SyscallDesc *desc, int num,
                      LiveProcess *p, ThreadContext *tc);

/// Target close() handler.
SyscallReturn closeFunc(SyscallDesc *desc, int num,
                        LiveProcess *p, ThreadContext *tc);

/// Target read() handler.
SyscallReturn readFunc(SyscallDesc *desc, int num,
                       LiveProcess *p, ThreadContext *tc);

/// Target write() handler.
SyscallReturn writeFunc(SyscallDesc *desc, int num,
                        LiveProcess *p, ThreadContext *tc);

/// Target lseek() handler.
SyscallReturn lseekFunc(SyscallDesc *desc, int num,
                        LiveProcess *p, ThreadContext *tc);

/// Target _llseek() handler.
SyscallReturn _llseekFunc(SyscallDesc *desc, int num,
                        LiveProcess *p, ThreadContext *tc);

/// Target gethostname() handler.
SyscallReturn gethostnameFunc(SyscallDesc *desc, int num,
                              LiveProcess *p, ThreadContext *tc);

/// Target getcwd() handler.
SyscallReturn getcwdFunc(SyscallDesc *desc, int num,
                         LiveProcess *p, ThreadContext *tc);

/// Target readlink() handler.
SyscallReturn readlinkFunc(SyscallDesc *desc, int num,
                           LiveProcess *p, ThreadContext *tc,
                           int index = 0);
SyscallReturn readlinkFunc(SyscallDesc *desc, int num,
                           LiveProcess *p, ThreadContext *tc);

/// Target unlink() handler.
SyscallReturn unlinkHelper(SyscallDesc *desc, int num,
                           LiveProcess *p, ThreadContext *tc,
                           int index);
SyscallReturn unlinkFunc(SyscallDesc *desc, int num,
                         LiveProcess *p, ThreadContext *tc);

/// Target mkdir() handler.
SyscallReturn mkdirFunc(SyscallDesc *desc, int num,
                        LiveProcess *p, ThreadContext *tc);

/// Target rename() handler.
SyscallReturn renameFunc(SyscallDesc *desc, int num,
                         LiveProcess *p, ThreadContext *tc);


/// Target truncate() handler.
SyscallReturn truncateFunc(SyscallDesc *desc, int num,
                           LiveProcess *p, ThreadContext *tc);


/// Target ftruncate() handler.
SyscallReturn ftruncateFunc(SyscallDesc *desc, int num,
                            LiveProcess *p, ThreadContext *tc);


/// Target truncate64() handler.
SyscallReturn truncate64Func(SyscallDesc *desc, int num,
                             LiveProcess *p, ThreadContext *tc);

/// Target ftruncate64() handler.
SyscallReturn ftruncate64Func(SyscallDesc *desc, int num,
                              LiveProcess *p, ThreadContext *tc);


/// Target umask() handler.
SyscallReturn umaskFunc(SyscallDesc *desc, int num,
                        LiveProcess *p, ThreadContext *tc);


/// Target chown() handler.
SyscallReturn chownFunc(SyscallDesc *desc, int num,
                        LiveProcess *p, ThreadContext *tc);


/// Target fchown() handler.
SyscallReturn fchownFunc(SyscallDesc *desc, int num,
                         LiveProcess *p, ThreadContext *tc);

/// Target dup() handler.
SyscallReturn dupFunc(SyscallDesc *desc, int num,
                      LiveProcess *process, ThreadContext *tc);

/// Target fcntl() handler.
SyscallReturn fcntlFunc(SyscallDesc *desc, int num,
                        LiveProcess *process, ThreadContext *tc);

/// Target fcntl64() handler.
SyscallReturn fcntl64Func(SyscallDesc *desc, int num,
                        LiveProcess *process, ThreadContext *tc);

// Aladdin handler function shared between 32-bit and 64-bit fcntl emulations.
void fcntlAladdinHandler(LiveProcess *process, ThreadContext *tc);

/// Target setuid() handler.
SyscallReturn setuidFunc(SyscallDesc *desc, int num,
                               LiveProcess *p, ThreadContext *tc);

/// Target getpid() handler.
SyscallReturn getpidFunc(SyscallDesc *desc, int num,
                               LiveProcess *p, ThreadContext *tc);

/// Target getuid() handler.
SyscallReturn getuidFunc(SyscallDesc *desc, int num,
                               LiveProcess *p, ThreadContext *tc);

/// Target getgid() handler.
SyscallReturn getgidFunc(SyscallDesc *desc, int num,
                               LiveProcess *p, ThreadContext *tc);

/// Target getppid() handler.
SyscallReturn getppidFunc(SyscallDesc *desc, int num,
                               LiveProcess *p, ThreadContext *tc);

/// Target geteuid() handler.
SyscallReturn geteuidFunc(SyscallDesc *desc, int num,
                               LiveProcess *p, ThreadContext *tc);

/// Target getegid() handler.
SyscallReturn getegidFunc(SyscallDesc *desc, int num,
                               LiveProcess *p, ThreadContext *tc);

/// Target clone() handler.
SyscallReturn cloneFunc(SyscallDesc *desc, int num,
                               LiveProcess *p, ThreadContext *tc);

/// Target access() handler
SyscallReturn accessFunc(SyscallDesc *desc, int num,
                               LiveProcess *p, ThreadContext *tc);
SyscallReturn accessFunc(SyscallDesc *desc, int num,
                               LiveProcess *p, ThreadContext *tc,
                               int index);

/// Futex system call
///  Implemented by Daniel Sanchez
///  Used by printf's in multi-threaded apps
template <class OS>
SyscallReturn
futexFunc(SyscallDesc *desc, int callnum, LiveProcess *process,
          ThreadContext *tc)
{
    int index_uaddr = 0;
    int index_op = 1;
    int index_val = 2;
    int index_timeout = 3;

    uint64_t uaddr = process->getSyscallArg(tc, index_uaddr);
    int op = process->getSyscallArg(tc, index_op);
    int val = process->getSyscallArg(tc, index_val);
    uint64_t timeout = process->getSyscallArg(tc, index_timeout);

    std::map<uint64_t, std::list<ThreadContext *> * >
        &futex_map = tc->getSystemPtr()->futexMap;

    DPRINTF(SyscallVerbose, "In sys_futex: Address=%llx, op=%d, val=%d\n",
            uaddr, op, val);

    op &= ~OS::TGT_FUTEX_PRIVATE_FLAG;

    if (op == OS::TGT_FUTEX_WAIT) {
        if (timeout != 0) {
            warn("sys_futex: FUTEX_WAIT with non-null timeout unimplemented;"
                 "we'll wait indefinitely");
        }

        uint8_t *buf = new uint8_t[sizeof(int)];
        tc->getMemProxy().readBlob((Addr)uaddr, buf, (int)sizeof(int));
        int mem_val = *((int *)buf);
        delete buf;

        if(val != mem_val) {
            DPRINTF(SyscallVerbose, "sys_futex: FUTEX_WAKE, read: %d, "
                                    "expected: %d\n", mem_val, val);
            return -OS::TGT_EWOULDBLOCK;
        }

        // Queue the thread context
        std::list<ThreadContext *> * tcWaitList;
        if (futex_map.count(uaddr)) {
            tcWaitList = futex_map.find(uaddr)->second;
        } else {
            tcWaitList = new std::list<ThreadContext *>();
            futex_map.insert(std::pair< uint64_t,
                            std::list<ThreadContext *> * >(uaddr, tcWaitList));
        }
        tcWaitList->push_back(tc);
        DPRINTF(SyscallVerbose, "sys_futex: FUTEX_WAIT, suspending calling "
                                "thread context\n");
        tc->suspend();
        return 0;
    } else if (op == OS::TGT_FUTEX_WAKE){
        int wokenUp = 0;
        std::list<ThreadContext *> * tcWaitList;
        if (futex_map.count(uaddr)) {
            tcWaitList = futex_map.find(uaddr)->second;
            while (tcWaitList->size() > 0 && wokenUp < val) {
                tcWaitList->front()->activate();
                tcWaitList->pop_front();
                wokenUp++;
            }
            if(tcWaitList->empty()) {
                futex_map.erase(uaddr);
                delete tcWaitList;
            }
        }
        DPRINTF(SyscallVerbose, "sys_futex: FUTEX_WAKE, activated %d waiting "
                                "thread contexts\n", wokenUp);
        return wokenUp;
    } else {
        warn("sys_futex: op %d is not implemented, just returning...", op);
        return 0;
    }

}


/// Pseudo Funcs  - These functions use a different return convension,
/// returning a second value in a register other than the normal return register
SyscallReturn pipePseudoFunc(SyscallDesc *desc, int num,
                             LiveProcess *process, ThreadContext *tc);

/// Target getpidPseudo() handler.
SyscallReturn getpidPseudoFunc(SyscallDesc *desc, int num,
                               LiveProcess *p, ThreadContext *tc);

/// Target getuidPseudo() handler.
SyscallReturn getuidPseudoFunc(SyscallDesc *desc, int num,
                               LiveProcess *p, ThreadContext *tc);

/// Target getgidPseudo() handler.
SyscallReturn getgidPseudoFunc(SyscallDesc *desc, int num,
                               LiveProcess *p, ThreadContext *tc);


/// A readable name for 1,000,000, for converting microseconds to seconds.
const int one_million = 1000000;
/// A readable name for 1,000,000,000, for converting nanoseconds to seconds.
const int one_billion = 1000000000;

/// Approximate seconds since the epoch (1/1/1970).  About a billion,
/// by my reckoning.  We want to keep this a constant (not use the
/// real-world time) to keep simulations repeatable.
const unsigned seconds_since_epoch = 1000000000;

/// Helper function to convert current elapsed time to seconds and
/// microseconds.
template <class T1, class T2>
void
getElapsedTimeMicro(T1 &sec, T2 &usec)
{
    uint64_t elapsed_usecs = curTick() / SimClock::Int::us;
    sec = elapsed_usecs / one_million;
    usec = elapsed_usecs % one_million;
}

/// Helper function to convert current elapsed time to seconds and
/// nanoseconds.
template <class T1, class T2>
void
getElapsedTimeNano(T1 &sec, T2 &nsec)
{
    uint64_t elapsed_nsecs = curTick() / SimClock::Int::ns;
    sec = elapsed_nsecs / one_billion;
    nsec = elapsed_nsecs % one_billion;
}

//////////////////////////////////////////////////////////////////////
//
// The following emulation functions are generic, but need to be
// templated to account for differences in types, constants, etc.
//
//////////////////////////////////////////////////////////////////////

#if NO_STAT64
    typedef struct stat hst_stat;
    typedef struct stat hst_stat64;
#else
    typedef struct stat hst_stat;
    typedef struct stat64 hst_stat64;
#endif

//// Helper function to convert a host stat buffer to a target stat
//// buffer.  Also copies the target buffer out to the simulated
//// memory space.  Used by stat(), fstat(), and lstat().

template <typename target_stat, typename host_stat>
static void
convertStatBuf(target_stat &tgt, host_stat *host, bool fakeTTY = false)
{
    using namespace TheISA;

    if (fakeTTY)
        tgt->st_dev = 0xA;
    else
        tgt->st_dev = host->st_dev;
    tgt->st_dev = TheISA::htog(tgt->st_dev);
    tgt->st_ino = host->st_ino;
    tgt->st_ino = TheISA::htog(tgt->st_ino);
    tgt->st_mode = host->st_mode;
    if (fakeTTY) {
        // Claim to be a character device
        tgt->st_mode &= ~S_IFMT;    // Clear S_IFMT
        tgt->st_mode |= S_IFCHR;    // Set S_IFCHR
    }
    tgt->st_mode = TheISA::htog(tgt->st_mode);
    tgt->st_nlink = host->st_nlink;
    tgt->st_nlink = TheISA::htog(tgt->st_nlink);
    tgt->st_uid = host->st_uid;
    tgt->st_uid = TheISA::htog(tgt->st_uid);
    tgt->st_gid = host->st_gid;
    tgt->st_gid = TheISA::htog(tgt->st_gid);
    if (fakeTTY)
        tgt->st_rdev = 0x880d;
    else
        tgt->st_rdev = host->st_rdev;
    tgt->st_rdev = TheISA::htog(tgt->st_rdev);
    tgt->st_size = host->st_size;
    tgt->st_size = TheISA::htog(tgt->st_size);
    tgt->st_atimeX = host->st_atime;
    tgt->st_atimeX = TheISA::htog(tgt->st_atimeX);
    tgt->st_mtimeX = host->st_mtime;
    tgt->st_mtimeX = TheISA::htog(tgt->st_mtimeX);
    tgt->st_ctimeX = host->st_ctime;
    tgt->st_ctimeX = TheISA::htog(tgt->st_ctimeX);
    // Force the block size to be 8k. This helps to ensure buffered io works
    // consistently across different hosts.
    tgt->st_blksize = 0x2000;
    tgt->st_blksize = TheISA::htog(tgt->st_blksize);
    tgt->st_blocks = host->st_blocks;
    tgt->st_blocks = TheISA::htog(tgt->st_blocks);
}

// Same for stat64

template <typename target_stat, typename host_stat64>
static void
convertStat64Buf(target_stat &tgt, host_stat64 *host, bool fakeTTY = false)
{
    using namespace TheISA;

    convertStatBuf<target_stat, host_stat64>(tgt, host, fakeTTY);
#if defined(STAT_HAVE_NSEC)
    tgt->st_atime_nsec = host->st_atime_nsec;
    tgt->st_atime_nsec = TheISA::htog(tgt->st_atime_nsec);
    tgt->st_mtime_nsec = host->st_mtime_nsec;
    tgt->st_mtime_nsec = TheISA::htog(tgt->st_mtime_nsec);
    tgt->st_ctime_nsec = host->st_ctime_nsec;
    tgt->st_ctime_nsec = TheISA::htog(tgt->st_ctime_nsec);
#else
    tgt->st_atime_nsec = 0;
    tgt->st_mtime_nsec = 0;
    tgt->st_ctime_nsec = 0;
#endif
}

//Here are a couple convenience functions
template<class OS>
static void
copyOutStatBuf(SETranslatingPortProxy &mem, Addr addr,
        hst_stat *host, bool fakeTTY = false)
{
    typedef TypedBufferArg<typename OS::tgt_stat> tgt_stat_buf;
    tgt_stat_buf tgt(addr);
    convertStatBuf<tgt_stat_buf, hst_stat>(tgt, host, fakeTTY);
    tgt.copyOut(mem);
}

template<class OS>
static void
copyOutStat64Buf(SETranslatingPortProxy &mem, Addr addr,
        hst_stat64 *host, bool fakeTTY = false)
{
    typedef TypedBufferArg<typename OS::tgt_stat64> tgt_stat_buf;
    tgt_stat_buf tgt(addr);
    convertStat64Buf<tgt_stat_buf, hst_stat64>(tgt, host, fakeTTY);
    tgt.copyOut(mem);
}

/// Target ioctl() handler.  For the most part, programs call ioctl()
/// only to find out if their stdout is a tty, to determine whether to
/// do line or block buffering.  We always claim that output fds are
/// not TTYs to provide repeatable results.
template <class OS>
SyscallReturn
ioctlFunc(SyscallDesc *desc, int callnum, LiveProcess *process,
          ThreadContext *tc)
{
    int index = 0;
    int fd = process->getSyscallArg(tc, index);
    unsigned req = process->getSyscallArg(tc, index);

    DPRINTF(SyscallVerbose, "ioctl(%d, 0x%x, ...)\n", fd, req);

<<<<<<< HEAD
    if ((fd < 0 || process->sim_fd(fd) < 0) && fd != ALADDIN_FD) {
=======
    Process::FdMap *fdObj = process->sim_fd_obj(fd);

    if (fdObj == NULL) {
>>>>>>> 2f3c4678
        // doesn't map to any simulator fd: not a valid target fd
        return -EBADF;
    }

    if (fdObj->driver != NULL) {
        return fdObj->driver->ioctl(process, tc, req);
    }

    if (OS::isTtyReq(req)) {
        return -ENOTTY;
    }

    if (fd == ALADDIN_FD) {
      if (req == DUMP_STATS || req == RESET_STATS) {
        size_t max_desc_len = 100;

        // Read the description string out of simulated memory.  We make the
        // char buffer one character longer than the max length so that we can
        // set the last character to the terminating character in case the
        // string actually exceeds the max length allowed.
        Addr desc_addr = (Addr) process->getSyscallArg(tc, index);
        std::string stat_final_desc;
        if (desc_addr != 0) {
          SETranslatingPortProxy& memProxy = tc->getMemProxy();
          uint8_t* desc_buf = new uint8_t[max_desc_len+2];
          memProxy.readBlob(desc_addr, desc_buf, max_desc_len);
          desc_buf[max_desc_len] = static_cast<uint8_t>(0);

          char* stats_desc = (char*) desc_buf;
          stat_final_desc = stats_desc;
        }

        // Create the final string to pass to exitSimLoop.
        std::string exit_sim_loop_reason = (req == DUMP_STATS) ?
            DUMP_STATS_EXIT_SIM_SIGNAL + stat_final_desc :
            RESET_STATS_EXIT_SIM_SIGNAL + stat_final_desc;

        exitSimLoop(exit_sim_loop_reason);
      } else {
        // Translate the finish flag pointer to a physical address that Aladdin
        // will write to when execution is completed.
        Addr paddr;
        Addr finish_flag = (Addr) process->getSyscallArg(tc, index);
        process->pTable->translate(finish_flag, paddr);
        // We need the context and thread id of the calling thread.
        process->system->activateAccelerator(
            req, paddr, tc->contextId(), tc->threadId());
      }
      return -ENOTTY;
    }

    warn("Unsupported ioctl call: ioctl(%d, 0x%x, ...) @ \n",
         fd, req, tc->pcState());
    return -ENOTTY;
}

template <class OS>
static SyscallReturn
openFunc(SyscallDesc *desc, int callnum, LiveProcess *process,
         ThreadContext *tc, int index)
{
    std::string path;

    if (!tc->getMemProxy().tryReadString(path,
                process->getSyscallArg(tc, index)))
        return -EFAULT;

    int tgtFlags = process->getSyscallArg(tc, index);
    int mode = process->getSyscallArg(tc, index);
    int hostFlags = 0;

    // translate open flags
    for (int i = 0; i < OS::NUM_OPEN_FLAGS; i++) {
        if (tgtFlags & OS::openFlagTable[i].tgtFlag) {
            tgtFlags &= ~OS::openFlagTable[i].tgtFlag;
            hostFlags |= OS::openFlagTable[i].hostFlag;
        }
    }

    // any target flags left?
    if (tgtFlags != 0)
        warn("Syscall: open: cannot decode flags 0x%x", tgtFlags);

#ifdef __CYGWIN32__
    hostFlags |= O_BINARY;
#endif

    // Adjust path for current working directory
    path = process->fullPath(path);

    DPRINTF(SyscallVerbose, "opening file %s\n", path.c_str());

    if (startswith(path, "/dev/")) {
        std::string filename = path.substr(strlen("/dev/"));
        if (filename == "sysdev0") {
            // This is a memory-mapped high-resolution timer device on Alpha.
            // We don't support it, so just punt.
            warn("Ignoring open(%s, ...)\n", path);
            return -ENOENT;
        }

        EmulatedDriver *drv = process->findDriver(filename);
        if (drv != NULL) {
            // the driver's open method will allocate a fd from the
            // process if necessary.
            return drv->open(process, tc, mode, hostFlags);
        }

        // fall through here for pass through to host devices, such as
        // /dev/zero
    }

    int fd;
    int local_errno;
    if (startswith(path, "/proc/") || startswith(path, "/system/") ||
        startswith(path, "/platform/") || startswith(path, "/sys/")) {
        // It's a proc/sys entry and requires special handling
        fd = OS::openSpecialFile(path, process, tc);
        local_errno = ENOENT;
     } else {
        // open the file
        fd = open(path.c_str(), hostFlags, mode);
        local_errno = errno;
     }

    if (fd == -1)
        return -local_errno;

    return process->alloc_fd(fd, path.c_str(), hostFlags, mode, false);
}

/// Target open() handler.
template <class OS>
SyscallReturn
openFunc(SyscallDesc *desc, int callnum, LiveProcess *process,
         ThreadContext *tc)
{
    return openFunc<OS>(desc, callnum, process, tc, 0);
}

/// Target openat() handler.
template <class OS>
SyscallReturn
openatFunc(SyscallDesc *desc, int callnum, LiveProcess *process,
         ThreadContext *tc)
{
    int index = 0;
    int dirfd = process->getSyscallArg(tc, index);
    if (dirfd != OS::TGT_AT_FDCWD)
        warn("openat: first argument not AT_FDCWD; unlikely to work");
    return openFunc<OS>(desc, callnum, process, tc, 1);
}

/// Target unlinkat() handler.
template <class OS>
SyscallReturn
unlinkatFunc(SyscallDesc *desc, int callnum, LiveProcess *process,
             ThreadContext *tc)
{
    int index = 0;
    int dirfd = process->getSyscallArg(tc, index);
    if (dirfd != OS::TGT_AT_FDCWD)
        warn("unlinkat: first argument not AT_FDCWD; unlikely to work");

    return unlinkHelper(desc, callnum, process, tc, 1);
}

/// Target facessat() handler
template <class OS>
SyscallReturn
faccessatFunc(SyscallDesc *desc, int callnum, LiveProcess *process,
        ThreadContext *tc)
{
    int index = 0;
    int dirfd = process->getSyscallArg(tc, index);
    if (dirfd != OS::TGT_AT_FDCWD)
        warn("faccessat: first argument not AT_FDCWD; unlikely to work");
    return accessFunc(desc, callnum, process, tc, 1);
}

/// Target readlinkat() handler
template <class OS>
SyscallReturn
readlinkatFunc(SyscallDesc *desc, int callnum, LiveProcess *process,
        ThreadContext *tc)
{
    int index = 0;
    int dirfd = process->getSyscallArg(tc, index);
    if (dirfd != OS::TGT_AT_FDCWD)
        warn("openat: first argument not AT_FDCWD; unlikely to work");
    return readlinkFunc(desc, callnum, process, tc, 1);
}

/// Target renameat() handler.
template <class OS>
SyscallReturn
renameatFunc(SyscallDesc *desc, int callnum, LiveProcess *process,
             ThreadContext *tc)
{
    int index = 0;

    int olddirfd = process->getSyscallArg(tc, index);
    if (olddirfd != OS::TGT_AT_FDCWD)
        warn("renameat: first argument not AT_FDCWD; unlikely to work");

    std::string old_name;

    if (!tc->getMemProxy().tryReadString(old_name,
                                         process->getSyscallArg(tc, index)))
        return -EFAULT;

    int newdirfd = process->getSyscallArg(tc, index);
    if (newdirfd != OS::TGT_AT_FDCWD)
        warn("renameat: third argument not AT_FDCWD; unlikely to work");

    std::string new_name;

    if (!tc->getMemProxy().tryReadString(new_name,
                                         process->getSyscallArg(tc, index)))
        return -EFAULT;

    // Adjust path for current working directory
    old_name = process->fullPath(old_name);
    new_name = process->fullPath(new_name);

    int result = rename(old_name.c_str(), new_name.c_str());
    return (result == -1) ? -errno : result;
}

/// Target sysinfo() handler.
template <class OS>
SyscallReturn
sysinfoFunc(SyscallDesc *desc, int callnum, LiveProcess *process,
         ThreadContext *tc)
{

    int index = 0;
    TypedBufferArg<typename OS::tgt_sysinfo>
        sysinfo(process->getSyscallArg(tc, index));

    sysinfo->uptime=seconds_since_epoch;
    sysinfo->totalram=process->system->memSize();

    sysinfo.copyOut(tc->getMemProxy());

    return 0;
}

/// Target chmod() handler.
template <class OS>
SyscallReturn
chmodFunc(SyscallDesc *desc, int callnum, LiveProcess *process,
          ThreadContext *tc)
{
    std::string path;

    int index = 0;
    if (!tc->getMemProxy().tryReadString(path,
                process->getSyscallArg(tc, index))) {
        return -EFAULT;
    }

    uint32_t mode = process->getSyscallArg(tc, index);
    mode_t hostMode = 0;

    // XXX translate mode flags via OS::something???
    hostMode = mode;

    // Adjust path for current working directory
    path = process->fullPath(path);

    // do the chmod
    int result = chmod(path.c_str(), hostMode);
    if (result < 0)
        return -errno;

    return 0;
}


/// Target fchmod() handler.
template <class OS>
SyscallReturn
fchmodFunc(SyscallDesc *desc, int callnum, LiveProcess *process,
           ThreadContext *tc)
{
    int index = 0;
    int fd = process->getSyscallArg(tc, index);
    if (fd < 0 || process->sim_fd(fd) < 0) {
        // doesn't map to any simulator fd: not a valid target fd
        return -EBADF;
    }

    uint32_t mode = process->getSyscallArg(tc, index);
    mode_t hostMode = 0;

    // XXX translate mode flags via OS::someting???
    hostMode = mode;

    // do the fchmod
    int result = fchmod(process->sim_fd(fd), hostMode);
    if (result < 0)
        return -errno;

    return 0;
}

/// Target mremap() handler.
template <class OS>
SyscallReturn
mremapFunc(SyscallDesc *desc, int callnum, LiveProcess *process, ThreadContext *tc)
{
    int index = 0;
    Addr start = process->getSyscallArg(tc, index);
    uint64_t old_length = process->getSyscallArg(tc, index);
    uint64_t new_length = process->getSyscallArg(tc, index);
    uint64_t flags = process->getSyscallArg(tc, index);
    uint64_t provided_address = 0;
    bool use_provided_address = flags & OS::TGT_MREMAP_FIXED;

    if (use_provided_address)
        provided_address = process->getSyscallArg(tc, index);

    if ((start % TheISA::PageBytes != 0) ||
        (provided_address % TheISA::PageBytes != 0)) {
        warn("mremap failing: arguments not page aligned");
        return -EINVAL;
    }

    new_length = roundUp(new_length, TheISA::PageBytes);

    if (new_length > old_length) {
        if ((start + old_length) == process->mmap_end &&
            (!use_provided_address || provided_address == start)) {
            uint64_t diff = new_length - old_length;
            process->allocateMem(process->mmap_end, diff);
            process->mmap_end += diff;
            return start;
        } else {
            if (!use_provided_address && !(flags & OS::TGT_MREMAP_MAYMOVE)) {
                warn("can't remap here and MREMAP_MAYMOVE flag not set\n");
                return -ENOMEM;
            } else {
<<<<<<< HEAD
                process->pTable->remap(start, old_length, process->mmap_end);
                warn("mremapping to totally new vaddr %08p-%08p, adding %d\n",
                        process->mmap_end, process->mmap_end + new_length, new_length);
                start = process->mmap_end;
=======
                uint64_t new_start = use_provided_address ?
                    provided_address : process->mmap_end;
                process->pTable->remap(start, old_length, new_start);
                warn("mremapping to new vaddr %08p-%08p, adding %d\n",
                     new_start, new_start + new_length,
                     new_length - old_length);
>>>>>>> 2f3c4678
                // add on the remaining unallocated pages
                process->allocateMem(new_start + old_length,
                                     new_length - old_length,
                                     use_provided_address /* clobber */);
                if (!use_provided_address)
                    process->mmap_end += new_length;
                if (use_provided_address &&
                    new_start + new_length > process->mmap_end) {
                    // something fishy going on here, at least notify the user
                    // @todo: increase mmap_end?
                    warn("mmap region limit exceeded with MREMAP_FIXED\n");
                }
                warn("returning %08p as start\n", new_start);
                return new_start;
            }
        }
    } else {
        if (use_provided_address && provided_address != start)
            process->pTable->remap(start, new_length, provided_address);
        process->pTable->unmap(start + new_length, old_length - new_length);
        return use_provided_address ? provided_address : start;
    }
}

/// Target stat() handler.
template <class OS>
SyscallReturn
statFunc(SyscallDesc *desc, int callnum, LiveProcess *process,
         ThreadContext *tc)
{
    std::string path;

    int index = 0;
    if (!tc->getMemProxy().tryReadString(path,
                process->getSyscallArg(tc, index))) {
        return -EFAULT;
    }
    Addr bufPtr = process->getSyscallArg(tc, index);

    // Adjust path for current working directory
    path = process->fullPath(path);

    struct stat hostBuf;
    int result = stat(path.c_str(), &hostBuf);

    if (result < 0)
        return -errno;

    copyOutStatBuf<OS>(tc->getMemProxy(), bufPtr, &hostBuf);

    return 0;
}


/// Target stat64() handler.
template <class OS>
SyscallReturn
stat64Func(SyscallDesc *desc, int callnum, LiveProcess *process,
           ThreadContext *tc)
{
    std::string path;

    int index = 0;
    if (!tc->getMemProxy().tryReadString(path,
                process->getSyscallArg(tc, index)))
        return -EFAULT;
    Addr bufPtr = process->getSyscallArg(tc, index);

    // Adjust path for current working directory
    path = process->fullPath(path);

#if NO_STAT64
    struct stat  hostBuf;
    int result = stat(path.c_str(), &hostBuf);
#else
    struct stat64 hostBuf;
    int result = stat64(path.c_str(), &hostBuf);
#endif

    if (result < 0)
        return -errno;

    copyOutStat64Buf<OS>(tc->getMemProxy(), bufPtr, &hostBuf);

    return 0;
}


/// Target fstatat64() handler.
template <class OS>
SyscallReturn
fstatat64Func(SyscallDesc *desc, int callnum, LiveProcess *process,
              ThreadContext *tc)
{
    int index = 0;
    int dirfd = process->getSyscallArg(tc, index);
    if (dirfd != OS::TGT_AT_FDCWD)
        warn("fstatat64: first argument not AT_FDCWD; unlikely to work");

    std::string path;
    if (!tc->getMemProxy().tryReadString(path,
                process->getSyscallArg(tc, index)))
        return -EFAULT;
    Addr bufPtr = process->getSyscallArg(tc, index);

    // Adjust path for current working directory
    path = process->fullPath(path);

#if NO_STAT64
    struct stat  hostBuf;
    int result = stat(path.c_str(), &hostBuf);
#else
    struct stat64 hostBuf;
    int result = stat64(path.c_str(), &hostBuf);
#endif

    if (result < 0)
        return -errno;

    copyOutStat64Buf<OS>(tc->getMemProxy(), bufPtr, &hostBuf);

    return 0;
}


/// Target fstat64() handler.
template <class OS>
SyscallReturn
fstat64Func(SyscallDesc *desc, int callnum, LiveProcess *process,
            ThreadContext *tc)
{
    int index = 0;
    int fd = process->getSyscallArg(tc, index);
    Addr bufPtr = process->getSyscallArg(tc, index);
    if (fd < 0 || process->sim_fd(fd) < 0) {
        // doesn't map to any simulator fd: not a valid target fd
        return -EBADF;
    }

#if NO_STAT64
    struct stat  hostBuf;
    int result = fstat(process->sim_fd(fd), &hostBuf);
#else
    struct stat64  hostBuf;
    int result = fstat64(process->sim_fd(fd), &hostBuf);
#endif

    if (result < 0)
        return -errno;

    copyOutStat64Buf<OS>(tc->getMemProxy(), bufPtr, &hostBuf, (fd == 1));

    return 0;
}


/// Target lstat() handler.
template <class OS>
SyscallReturn
lstatFunc(SyscallDesc *desc, int callnum, LiveProcess *process,
          ThreadContext *tc)
{
    std::string path;

    int index = 0;
    if (!tc->getMemProxy().tryReadString(path,
                process->getSyscallArg(tc, index))) {
        return -EFAULT;
    }
    Addr bufPtr = process->getSyscallArg(tc, index);

    // Adjust path for current working directory
    path = process->fullPath(path);

    struct stat hostBuf;
    int result = lstat(path.c_str(), &hostBuf);

    if (result < 0)
        return -errno;

    copyOutStatBuf<OS>(tc->getMemProxy(), bufPtr, &hostBuf);

    return 0;
}

/// Target lstat64() handler.
template <class OS>
SyscallReturn
lstat64Func(SyscallDesc *desc, int callnum, LiveProcess *process,
            ThreadContext *tc)
{
    std::string path;

    int index = 0;
    if (!tc->getMemProxy().tryReadString(path,
                process->getSyscallArg(tc, index))) {
        return -EFAULT;
    }
    Addr bufPtr = process->getSyscallArg(tc, index);

    // Adjust path for current working directory
    path = process->fullPath(path);

#if NO_STAT64
    struct stat hostBuf;
    int result = lstat(path.c_str(), &hostBuf);
#else
    struct stat64 hostBuf;
    int result = lstat64(path.c_str(), &hostBuf);
#endif

    if (result < 0)
        return -errno;

    copyOutStat64Buf<OS>(tc->getMemProxy(), bufPtr, &hostBuf);

    return 0;
}

/// Target fstat() handler.
template <class OS>
SyscallReturn
fstatFunc(SyscallDesc *desc, int callnum, LiveProcess *process,
          ThreadContext *tc)
{
    int index = 0;
    int fd = process->sim_fd(process->getSyscallArg(tc, index));
    Addr bufPtr = process->getSyscallArg(tc, index);

    DPRINTF(SyscallVerbose, "fstat(%d, ...)\n", fd);

    if (fd < 0)
        return -EBADF;

    struct stat hostBuf;
    int result = fstat(fd, &hostBuf);

    if (result < 0)
        return -errno;

    copyOutStatBuf<OS>(tc->getMemProxy(), bufPtr, &hostBuf, (fd == 1));

    return 0;
}


/// Target statfs() handler.
template <class OS>
SyscallReturn
statfsFunc(SyscallDesc *desc, int callnum, LiveProcess *process,
           ThreadContext *tc)
{
    std::string path;

    int index = 0;
    if (!tc->getMemProxy().tryReadString(path,
                process->getSyscallArg(tc, index))) {
        return -EFAULT;
    }
    Addr bufPtr = process->getSyscallArg(tc, index);

    // Adjust path for current working directory
    path = process->fullPath(path);

    struct statfs hostBuf;
    int result = statfs(path.c_str(), &hostBuf);

    if (result < 0)
        return -errno;

    OS::copyOutStatfsBuf(tc->getMemProxy(), bufPtr, &hostBuf);

    return 0;
}


/// Target fstatfs() handler.
template <class OS>
SyscallReturn
fstatfsFunc(SyscallDesc *desc, int callnum, LiveProcess *process,
            ThreadContext *tc)
{
    int index = 0;
    int fd = process->sim_fd(process->getSyscallArg(tc, index));
    Addr bufPtr = process->getSyscallArg(tc, index);

    if (fd < 0)
        return -EBADF;

    struct statfs hostBuf;
    int result = fstatfs(fd, &hostBuf);

    if (result < 0)
        return -errno;

    OS::copyOutStatfsBuf(tc->getMemProxy(), bufPtr, &hostBuf);

    return 0;
}


/// Target writev() handler.
template <class OS>
SyscallReturn
writevFunc(SyscallDesc *desc, int callnum, LiveProcess *process,
           ThreadContext *tc)
{
    int index = 0;
    int fd = process->getSyscallArg(tc, index);
    if (fd < 0 || process->sim_fd(fd) < 0) {
        // doesn't map to any simulator fd: not a valid target fd
        return -EBADF;
    }

    SETranslatingPortProxy &p = tc->getMemProxy();
    uint64_t tiov_base = process->getSyscallArg(tc, index);
    size_t count = process->getSyscallArg(tc, index);
    struct iovec hiov[count];
    for (size_t i = 0; i < count; ++i) {
        typename OS::tgt_iovec tiov;

        p.readBlob(tiov_base + i*sizeof(typename OS::tgt_iovec),
                   (uint8_t*)&tiov, sizeof(typename OS::tgt_iovec));
        hiov[i].iov_len = TheISA::gtoh(tiov.iov_len);
        hiov[i].iov_base = new char [hiov[i].iov_len];
        p.readBlob(TheISA::gtoh(tiov.iov_base), (uint8_t *)hiov[i].iov_base,
                   hiov[i].iov_len);
    }

    int result = writev(process->sim_fd(fd), hiov, count);

    for (size_t i = 0; i < count; ++i)
        delete [] (char *)hiov[i].iov_base;

    if (result < 0)
        return -errno;

    return result;
}


/// Target mmap() handler.
///
/// We don't really handle mmap().  If the target is mmaping an
/// anonymous region or /dev/zero, we can get away with doing basically
/// nothing (since memory is initialized to zero and the simulator
/// doesn't really check addresses anyway).
///
template <class OS>
SyscallReturn
mmapFunc(SyscallDesc *desc, int num, LiveProcess *p, ThreadContext *tc)
{
    int index = 0;
    Addr start = p->getSyscallArg(tc, index);
    uint64_t length = p->getSyscallArg(tc, index);
    index++; // int prot = p->getSyscallArg(tc, index);
    int flags = p->getSyscallArg(tc, index);
    int tgt_fd = p->getSyscallArg(tc, index);
    int offset = p->getSyscallArg(tc, index);

    if (length > 0x100000000ULL)
        warn("mmap length argument %#x is unreasonably large.\n", length);

    if (!(flags & OS::TGT_MAP_ANONYMOUS)) {
        Process::FdMap *fd_map = p->sim_fd_obj(tgt_fd);
        if (!fd_map || fd_map->fd < 0) {
            warn("mmap failing: target fd %d is not valid\n", tgt_fd);
            return -EBADF;
        }

        if (fd_map->filename != "/dev/zero") {
            // This is very likely broken, but leave a warning here
            // (rather than panic) in case /dev/zero is known by
            // another name on some platform
            warn("allowing mmap of file %s; mmap not supported on files"
                 " other than /dev/zero\n", fd_map->filename);
        }
    }

    length = roundUp(length, TheISA::PageBytes);

    if ((start  % TheISA::PageBytes) != 0 ||
        (offset % TheISA::PageBytes) != 0) {
        warn("mmap failing: arguments not page-aligned: "
             "start 0x%x offset 0x%x",
             start, offset);
        return -EINVAL;
    }

    // are we ok with clobbering existing mappings?  only set this to
    // true if the user has been warned.
    bool clobber = false;

    // try to use the caller-provided address if there is one
    bool use_provided_address = (start != 0);

    if (use_provided_address) {
        // check to see if the desired address is already in use
        if (!p->pTable->isUnmapped(start, length)) {
            // there are existing mappings in the desired range
            // whether we clobber them or not depends on whether the caller
            // specified MAP_FIXED
            if (flags & OS::TGT_MAP_FIXED) {
                // MAP_FIXED specified: map attempt fails
                return -EINVAL;
            } else {
                // MAP_FIXED not specified: ignore suggested start address
                warn("mmap: ignoring suggested map address 0x%x\n", start);
                use_provided_address = false;
            }
        }
    }

    if (!use_provided_address) {
        // no address provided, or provided address unusable:
        // pick next address from our "mmap region"
        if (OS::mmapGrowsDown()) {
            start = p->mmap_end - length;
            p->mmap_end = start;
        } else {
            start = p->mmap_end;
            p->mmap_end += length;
        }
    }

    p->allocateMem(start, length, clobber);

    return start;
}


/// Target munmap() handler.
template <class OS>
SyscallReturn
munmapFunc(SyscallDesc *desc, int num, LiveProcess *p, ThreadContext *tc)
{
    int index = 0;
    Addr addr = p->getSyscallArg(tc, index);
    size_t len = p->getSyscallArg(tc, index);

    if (addr % TheISA::VMPageSize != 0 ||
        len % TheISA::VMPageSize != 0) {
        warn("mmap failing: arguments not page-aligned: "
             "start 0x%x length 0x%x", addr, len);
        return -EINVAL;
    }
    DPRINTF(SyscallVerbose, "munmap region from %#x-%#x.\n", addr, addr+len);

    // Remove entries from the page table.
    p->pTable->unmap(addr, len);

    // We can't reclaim space from the "mmap region" because another mmap call
    // could have incremented the head pointer, and moving the head pointer
    // could then cause collisions with regions that are already mapped. gem5
    // does't do mmap correctly, basically, and for the size of inputs that
    // we're using, this won't matter.
    return 0;
}

/// Target getrlimit() handler.
template <class OS>
SyscallReturn
getrlimitFunc(SyscallDesc *desc, int callnum, LiveProcess *process,
        ThreadContext *tc)
{
    int index = 0;
    unsigned resource = process->getSyscallArg(tc, index);
    TypedBufferArg<typename OS::rlimit> rlp(process->getSyscallArg(tc, index));

    switch (resource) {
        case OS::TGT_RLIMIT_STACK:
            // max stack size in bytes: make up a number (8MB for now)
            rlp->rlim_cur = rlp->rlim_max = 8 * 1024 * 1024;
            rlp->rlim_cur = TheISA::htog(rlp->rlim_cur);
            rlp->rlim_max = TheISA::htog(rlp->rlim_max);
            break;

        case OS::TGT_RLIMIT_DATA:
            // max data segment size in bytes: make up a number
            rlp->rlim_cur = rlp->rlim_max = 256 * 1024 * 1024;
            rlp->rlim_cur = TheISA::htog(rlp->rlim_cur);
            rlp->rlim_max = TheISA::htog(rlp->rlim_max);
            break;

        default:
            warn("getrlimit: unimplemented resource %d", resource);
            return -EINVAL;
            break;
    }

    rlp.copyOut(tc->getMemProxy());
    return 0;
}

/// Target clock_gettime() function.
template <class OS>
SyscallReturn
clock_gettimeFunc(SyscallDesc *desc, int num, LiveProcess *p, ThreadContext *tc)
{
    int index = 1;
    //int clk_id = p->getSyscallArg(tc, index);
    TypedBufferArg<typename OS::timespec> tp(p->getSyscallArg(tc, index));

    getElapsedTimeNano(tp->tv_sec, tp->tv_nsec);
    tp->tv_sec += seconds_since_epoch;
    tp->tv_sec = TheISA::htog(tp->tv_sec);
    tp->tv_nsec = TheISA::htog(tp->tv_nsec);

    tp.copyOut(tc->getMemProxy());

    return 0;
}

/// Target gettimeofday() handler.
template <class OS>
SyscallReturn
gettimeofdayFunc(SyscallDesc *desc, int callnum, LiveProcess *process,
        ThreadContext *tc)
{
    int index = 0;
    TypedBufferArg<typename OS::timeval> tp(process->getSyscallArg(tc, index));

    getElapsedTimeMicro(tp->tv_sec, tp->tv_usec);
    tp->tv_sec += seconds_since_epoch;
    tp->tv_sec = TheISA::htog(tp->tv_sec);
    tp->tv_usec = TheISA::htog(tp->tv_usec);

    tp.copyOut(tc->getMemProxy());

    return 0;
}


/// Target utimes() handler.
template <class OS>
SyscallReturn
utimesFunc(SyscallDesc *desc, int callnum, LiveProcess *process,
           ThreadContext *tc)
{
    std::string path;

    int index = 0;
    if (!tc->getMemProxy().tryReadString(path,
                process->getSyscallArg(tc, index))) {
        return -EFAULT;
    }

    TypedBufferArg<typename OS::timeval [2]>
        tp(process->getSyscallArg(tc, index));
    tp.copyIn(tc->getMemProxy());

    struct timeval hostTimeval[2];
    for (int i = 0; i < 2; ++i)
    {
        hostTimeval[i].tv_sec = TheISA::gtoh((*tp)[i].tv_sec);
        hostTimeval[i].tv_usec = TheISA::gtoh((*tp)[i].tv_usec);
    }

    // Adjust path for current working directory
    path = process->fullPath(path);

    int result = utimes(path.c_str(), hostTimeval);

    if (result < 0)
        return -errno;

    return 0;
}
/// Target getrusage() function.
template <class OS>
SyscallReturn
getrusageFunc(SyscallDesc *desc, int callnum, LiveProcess *process,
              ThreadContext *tc)
{
    int index = 0;
    int who = process->getSyscallArg(tc, index); // THREAD, SELF, or CHILDREN
    TypedBufferArg<typename OS::rusage> rup(process->getSyscallArg(tc, index));

    rup->ru_utime.tv_sec = 0;
    rup->ru_utime.tv_usec = 0;
    rup->ru_stime.tv_sec = 0;
    rup->ru_stime.tv_usec = 0;
    rup->ru_maxrss = 0;
    rup->ru_ixrss = 0;
    rup->ru_idrss = 0;
    rup->ru_isrss = 0;
    rup->ru_minflt = 0;
    rup->ru_majflt = 0;
    rup->ru_nswap = 0;
    rup->ru_inblock = 0;
    rup->ru_oublock = 0;
    rup->ru_msgsnd = 0;
    rup->ru_msgrcv = 0;
    rup->ru_nsignals = 0;
    rup->ru_nvcsw = 0;
    rup->ru_nivcsw = 0;

    switch (who) {
      case OS::TGT_RUSAGE_SELF:
        getElapsedTimeMicro(rup->ru_utime.tv_sec, rup->ru_utime.tv_usec);
        rup->ru_utime.tv_sec = TheISA::htog(rup->ru_utime.tv_sec);
        rup->ru_utime.tv_usec = TheISA::htog(rup->ru_utime.tv_usec);
        break;

      case OS::TGT_RUSAGE_CHILDREN:
        // do nothing.  We have no child processes, so they take no time.
        break;

      default:
        // don't really handle THREAD or CHILDREN, but just warn and
        // plow ahead
        warn("getrusage() only supports RUSAGE_SELF.  Parameter %d ignored.",
             who);
    }

    rup.copyOut(tc->getMemProxy());

    return 0;
}

/// Target times() function.
template <class OS>
SyscallReturn
timesFunc(SyscallDesc *desc, int callnum, LiveProcess *process,
           ThreadContext *tc)
{
    int index = 0;
    TypedBufferArg<typename OS::tms> bufp(process->getSyscallArg(tc, index));

    // Fill in the time structure (in clocks)
    int64_t clocks = curTick() * OS::M5_SC_CLK_TCK / SimClock::Int::s;
    bufp->tms_utime = clocks;
    bufp->tms_stime = 0;
    bufp->tms_cutime = 0;
    bufp->tms_cstime = 0;

    // Convert to host endianness
    bufp->tms_utime = TheISA::htog(bufp->tms_utime);

    // Write back
    bufp.copyOut(tc->getMemProxy());

    // Return clock ticks since system boot
    return clocks;
}

/// Target time() function.
template <class OS>
SyscallReturn
timeFunc(SyscallDesc *desc, int callnum, LiveProcess *process,
           ThreadContext *tc)
{
    typename OS::time_t sec, usec;
    getElapsedTimeMicro(sec, usec);
    sec += seconds_since_epoch;

    int index = 0;
    Addr taddr = (Addr)process->getSyscallArg(tc, index);
    if(taddr != 0) {
        typename OS::time_t t = sec;
        t = TheISA::htog(t);
        SETranslatingPortProxy &p = tc->getMemProxy();
        p.writeBlob(taddr, (uint8_t*)&t, (int)sizeof(typename OS::time_t));
    }
    return sec;
}

template <class OS>
SyscallReturn
clockGetResFunc(SyscallDesc *desc, int callnum, LiveProcess *p, ThreadContext *tc)
{
  typename OS::time_t sec;
  int index = 1;
  Addr timespec_addr = (Addr) p->getSyscallArg(tc, index);
  if (timespec_addr != 0) {
    SETranslatingPortProxy &proxy = tc->getMemProxy();
    /* Use a fixed clock precision. */
    sec = 0;
    long nsec = 1;
    proxy.writeBlob(timespec_addr, (uint8_t*)&sec, (int) sizeof(typename OS::time_t));
    proxy.writeBlob(timespec_addr + sizeof(typename OS::time_t),
                    (uint8_t *)&nsec, (int)sizeof(long));
  }
  return 0;
}

#endif // __SIM_SYSCALL_EMUL_HH__<|MERGE_RESOLUTION|>--- conflicted
+++ resolved
@@ -79,11 +79,8 @@
 #include "sim/byteswap.hh"
 #include "sim/emul_driver.hh"
 #include "sim/process.hh"
-<<<<<<< HEAD
 #include "sim/sim_exit.hh"
-=======
 #include "sim/syscall_emul_buf.hh"
->>>>>>> 2f3c4678
 #include "sim/syscallreturn.hh"
 #include "sim/system.hh"
 
@@ -564,25 +561,6 @@
 
     DPRINTF(SyscallVerbose, "ioctl(%d, 0x%x, ...)\n", fd, req);
 
-<<<<<<< HEAD
-    if ((fd < 0 || process->sim_fd(fd) < 0) && fd != ALADDIN_FD) {
-=======
-    Process::FdMap *fdObj = process->sim_fd_obj(fd);
-
-    if (fdObj == NULL) {
->>>>>>> 2f3c4678
-        // doesn't map to any simulator fd: not a valid target fd
-        return -EBADF;
-    }
-
-    if (fdObj->driver != NULL) {
-        return fdObj->driver->ioctl(process, tc, req);
-    }
-
-    if (OS::isTtyReq(req)) {
-        return -ENOTTY;
-    }
-
     if (fd == ALADDIN_FD) {
       if (req == DUMP_STATS || req == RESET_STATS) {
         size_t max_desc_len = 100;
@@ -622,6 +600,21 @@
       return -ENOTTY;
     }
 
+    Process::FdMap *fdObj = process->sim_fd_obj(fd);
+
+    if (fdObj == NULL) {
+        // doesn't map to any simulator fd: not a valid target fd
+        return -EBADF;
+    }
+
+    if (fdObj->driver != NULL) {
+        return fdObj->driver->ioctl(process, tc, req);
+    }
+
+    if (OS::isTtyReq(req)) {
+        return -ENOTTY;
+    }
+
     warn("Unsupported ioctl call: ioctl(%d, 0x%x, ...) @ \n",
          fd, req, tc->pcState());
     return -ENOTTY;
@@ -914,19 +907,12 @@
                 warn("can't remap here and MREMAP_MAYMOVE flag not set\n");
                 return -ENOMEM;
             } else {
-<<<<<<< HEAD
-                process->pTable->remap(start, old_length, process->mmap_end);
-                warn("mremapping to totally new vaddr %08p-%08p, adding %d\n",
-                        process->mmap_end, process->mmap_end + new_length, new_length);
-                start = process->mmap_end;
-=======
                 uint64_t new_start = use_provided_address ?
                     provided_address : process->mmap_end;
                 process->pTable->remap(start, old_length, new_start);
                 warn("mremapping to new vaddr %08p-%08p, adding %d\n",
                      new_start, new_start + new_length,
                      new_length - old_length);
->>>>>>> 2f3c4678
                 // add on the remaining unallocated pages
                 process->allocateMem(new_start + old_length,
                                      new_length - old_length,
@@ -1367,8 +1353,8 @@
     Addr addr = p->getSyscallArg(tc, index);
     size_t len = p->getSyscallArg(tc, index);
 
-    if (addr % TheISA::VMPageSize != 0 ||
-        len % TheISA::VMPageSize != 0) {
+    if (addr % TheISA::PageBytes != 0 ||
+        len % TheISA::PageBytes != 0) {
         warn("mmap failing: arguments not page-aligned: "
              "start 0x%x length 0x%x", addr, len);
         return -EINVAL;
