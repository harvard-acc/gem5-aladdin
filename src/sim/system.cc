--- conflicted
+++ resolved
@@ -306,7 +306,6 @@
     return id;
 }
 
-<<<<<<< HEAD
 void System::checkAcceleratorExists(int id, const std::string& funcName) {
     if (accelerators.find(id) == accelerators.end())
         fatal("Unable to %s: No accelerator with id %#x.", funcName, id);
@@ -385,7 +384,8 @@
 Addr System::getArrayBaseAddress(int id, const char* array_name) {
     checkAcceleratorExists(id, __func__);
     return accelerators[id]->getBaseAddress(std::string(array_name));
-=======
+}
+
 ThreadContext *
 System::findFreeContext()
 {
@@ -414,7 +414,6 @@
     for (auto *tc: threadContexts)
         all = tc->remove(event) && all;
     return all;
->>>>>>> 377898c4
 }
 
 int
