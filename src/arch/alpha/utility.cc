/*
 * Copyright (c) 2003-2005 The Regents of The University of Michigan
 * All rights reserved.
 *
 * Redistribution and use in source and binary forms, with or without
 * modification, are permitted provided that the following conditions are
 * met: redistributions of source code must retain the above copyright
 * notice, this list of conditions and the following disclaimer;
 * redistributions in binary form must reproduce the above copyright
 * notice, this list of conditions and the following disclaimer in the
 * documentation and/or other materials provided with the distribution;
 * neither the name of the copyright holders nor the names of its
 * contributors may be used to endorse or promote products derived from
 * this software without specific prior written permission.
 *
 * THIS SOFTWARE IS PROVIDED BY THE COPYRIGHT HOLDERS AND CONTRIBUTORS
 * "AS IS" AND ANY EXPRESS OR IMPLIED WARRANTIES, INCLUDING, BUT NOT
 * LIMITED TO, THE IMPLIED WARRANTIES OF MERCHANTABILITY AND FITNESS FOR
 * A PARTICULAR PURPOSE ARE DISCLAIMED. IN NO EVENT SHALL THE COPYRIGHT
 * OWNER OR CONTRIBUTORS BE LIABLE FOR ANY DIRECT, INDIRECT, INCIDENTAL,
 * SPECIAL, EXEMPLARY, OR CONSEQUENTIAL DAMAGES (INCLUDING, BUT NOT
 * LIMITED TO, PROCUREMENT OF SUBSTITUTE GOODS OR SERVICES; LOSS OF USE,
 * DATA, OR PROFITS; OR BUSINESS INTERRUPTION) HOWEVER CAUSED AND ON ANY
 * THEORY OF LIABILITY, WHETHER IN CONTRACT, STRICT LIABILITY, OR TORT
 * (INCLUDING NEGLIGENCE OR OTHERWISE) ARISING IN ANY WAY OUT OF THE USE
 * OF THIS SOFTWARE, EVEN IF ADVISED OF THE POSSIBILITY OF SUCH DAMAGE.
 *
 * Authors: Nathan Binkert
 *          Ali Saidi
 */

#include "arch/alpha/utility.hh"
#include "arch/alpha/vtophys.hh"
<<<<<<< HEAD
#include "mem/vport.hh"
#include "sim/full_system.hh"
=======
#include "mem/fs_translating_port_proxy.hh"
#endif
>>>>>>> 4acca8a0

namespace AlphaISA {

uint64_t
getArgument(ThreadContext *tc, int &number, uint16_t size, bool fp)
{
    if (FullSystem) {
        const int NumArgumentRegs = 6;
        if (number < NumArgumentRegs) {
            if (fp)
                return tc->readFloatRegBits(16 + number);
            else
                return tc->readIntReg(16 + number);
        } else {
            Addr sp = tc->readIntReg(StackPointerReg);
            VirtualPort *vp = tc->getVirtPort();
            uint64_t arg = vp->read<uint64_t>(sp +
                               (number-NumArgumentRegs) * sizeof(uint64_t));
            return arg;
        }
    } else {
<<<<<<< HEAD
        panic("getArgument() is Full system only\n");
        M5_DUMMY_RETURN;
=======
        Addr sp = tc->readIntReg(StackPointerReg);
        FSTranslatingPortProxy* vp = tc->getVirtProxy();
        uint64_t arg = vp->read<uint64_t>(sp +
                           (number-NumArgumentRegs) * sizeof(uint64_t));
        return arg;
>>>>>>> 4acca8a0
    }
}

void
copyRegs(ThreadContext *src, ThreadContext *dest)
{
    // First loop through the integer registers.
    for (int i = 0; i < NumIntRegs; ++i)
        dest->setIntReg(i, src->readIntReg(i));

    // Then loop through the floating point registers.
    for (int i = 0; i < NumFloatRegs; ++i)
        dest->setFloatRegBits(i, src->readFloatRegBits(i));

    // Copy misc. registers
    copyMiscRegs(src, dest);

    // Lastly copy PC/NPC
    dest->pcState(src->pcState());
}

void
copyMiscRegs(ThreadContext *src, ThreadContext *dest)
{
    dest->setMiscRegNoEffect(MISCREG_FPCR,
        src->readMiscRegNoEffect(MISCREG_FPCR));
    dest->setMiscRegNoEffect(MISCREG_UNIQ,
        src->readMiscRegNoEffect(MISCREG_UNIQ));
    dest->setMiscRegNoEffect(MISCREG_LOCKFLAG,
        src->readMiscRegNoEffect(MISCREG_LOCKFLAG));
    dest->setMiscRegNoEffect(MISCREG_LOCKADDR,
        src->readMiscRegNoEffect(MISCREG_LOCKADDR));

    copyIprs(src, dest);
}

void
skipFunction(ThreadContext *tc)
{
    TheISA::PCState newPC = tc->pcState();
    newPC.set(tc->readIntReg(ReturnAddressReg));
    tc->pcState(newPC);
}


} // namespace AlphaISA
<|MERGE_RESOLUTION|>--- conflicted
+++ resolved
@@ -31,13 +31,8 @@
 
 #include "arch/alpha/utility.hh"
 #include "arch/alpha/vtophys.hh"
-<<<<<<< HEAD
-#include "mem/vport.hh"
+#include "mem/fs_translating_port_proxy.hh"
 #include "sim/full_system.hh"
-=======
-#include "mem/fs_translating_port_proxy.hh"
-#endif
->>>>>>> 4acca8a0
 
 namespace AlphaISA {
 
@@ -53,22 +48,14 @@
                 return tc->readIntReg(16 + number);
         } else {
             Addr sp = tc->readIntReg(StackPointerReg);
-            VirtualPort *vp = tc->getVirtPort();
+            FSTranslatingPortProxy* vp = tc->getVirtProxy();
             uint64_t arg = vp->read<uint64_t>(sp +
                                (number-NumArgumentRegs) * sizeof(uint64_t));
             return arg;
         }
     } else {
-<<<<<<< HEAD
         panic("getArgument() is Full system only\n");
         M5_DUMMY_RETURN;
-=======
-        Addr sp = tc->readIntReg(StackPointerReg);
-        FSTranslatingPortProxy* vp = tc->getVirtProxy();
-        uint64_t arg = vp->read<uint64_t>(sp +
-                           (number-NumArgumentRegs) * sizeof(uint64_t));
-        return arg;
->>>>>>> 4acca8a0
     }
 }
 
