--- conflicted
+++ resolved
@@ -609,12 +609,8 @@
 I386LiveProcess::initState()
 {
     X86LiveProcess::initState();
-<<<<<<< HEAD
-    argsInit(sizeof(uint32_t), VMPageSize);
-=======
 
     argsInit(sizeof(uint32_t), PageBytes);
->>>>>>> 71bd3472
 
     /* 
      * Set up a GDT for this process. The whole GDT wouldn't really be for
