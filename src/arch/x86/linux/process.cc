/*
 * Copyright (c) 2007 The Hewlett-Packard Development Company
 * All rights reserved.
 *
 * The license below extends only to copyright in the software and shall
 * not be construed as granting a license to any other intellectual
 * property including but not limited to intellectual property relating
 * to a hardware implementation of the functionality of the software
 * licensed hereunder.  You may use the software subject to the license
 * terms below provided that you ensure that this notice is replicated
 * unmodified and in its entirety in all distributions of the software,
 * modified or unmodified, in source code or in binary form.
 *
 * Redistribution and use in source and binary forms, with or without
 * modification, are permitted provided that the following conditions are
 * met: redistributions of source code must retain the above copyright
 * notice, this list of conditions and the following disclaimer;
 * redistributions in binary form must reproduce the above copyright
 * notice, this list of conditions and the following disclaimer in the
 * documentation and/or other materials provided with the distribution;
 * neither the name of the copyright holders nor the names of its
 * contributors may be used to endorse or promote products derived from
 * this software without specific prior written permission.
 *
 * THIS SOFTWARE IS PROVIDED BY THE COPYRIGHT HOLDERS AND CONTRIBUTORS
 * "AS IS" AND ANY EXPRESS OR IMPLIED WARRANTIES, INCLUDING, BUT NOT
 * LIMITED TO, THE IMPLIED WARRANTIES OF MERCHANTABILITY AND FITNESS FOR
 * A PARTICULAR PURPOSE ARE DISCLAIMED. IN NO EVENT SHALL THE COPYRIGHT
 * OWNER OR CONTRIBUTORS BE LIABLE FOR ANY DIRECT, INDIRECT, INCIDENTAL,
 * SPECIAL, EXEMPLARY, OR CONSEQUENTIAL DAMAGES (INCLUDING, BUT NOT
 * LIMITED TO, PROCUREMENT OF SUBSTITUTE GOODS OR SERVICES; LOSS OF USE,
 * DATA, OR PROFITS; OR BUSINESS INTERRUPTION) HOWEVER CAUSED AND ON ANY
 * THEORY OF LIABILITY, WHETHER IN CONTRACT, STRICT LIABILITY, OR TORT
 * (INCLUDING NEGLIGENCE OR OTHERWISE) ARISING IN ANY WAY OUT OF THE USE
 * OF THIS SOFTWARE, EVEN IF ADVISED OF THE POSSIBILITY OF SUCH DAMAGE.
 *
 * Authors: Gabe Black
 */

#include "arch/x86/linux/process.hh"

#include "arch/x86/isa_traits.hh"
#include "arch/x86/linux/linux.hh"
#include "arch/x86/registers.hh"
#include "base/trace.hh"
#include "cpu/thread_context.hh"
#include "kern/linux/linux.hh"
#include "sim/process.hh"
#include "sim/syscall_desc.hh"
#include "sim/syscall_emul.hh"

using namespace std;
using namespace X86ISA;

/// Target uname() handler.
static SyscallReturn
unameFunc(SyscallDesc *desc, int callnum, Process *process,
          ThreadContext *tc)
{
    int index = 0;
    TypedBufferArg<Linux::utsname> name(process->getSyscallArg(tc, index));

    strcpy(name->sysname, "Linux");
    strcpy(name->nodename, "sim.gem5.org");
    strcpy(name->release, "3.0.0");
    strcpy(name->version, "#1 Mon Aug 18 11:32:15 EDT 2003");
    strcpy(name->machine, "x86_64");

    name.copyOut(tc->getMemProxy());

    return 0;
}

static SyscallReturn
archPrctlFunc(SyscallDesc *desc, int callnum, Process *process,
              ThreadContext *tc)
{
    enum ArchPrctlCodes
    {
        SetFS = 0x1002,
        GetFS = 0x1003,
        SetGS = 0x1001,
        GetGS = 0x1004
    };

    //First argument is the code, second is the address
    int index = 0;
    int code = process->getSyscallArg(tc, index);
    uint64_t addr = process->getSyscallArg(tc, index);
    uint64_t fsBase, gsBase;
    SETranslatingPortProxy &p = tc->getMemProxy();
    switch(code)
    {
      //Each of these valid options should actually check addr.
      case SetFS:
        tc->setMiscRegNoEffect(MISCREG_FS_BASE, addr);
        tc->setMiscRegNoEffect(MISCREG_FS_EFF_BASE, addr);
        return 0;
      case GetFS:
        fsBase = tc->readMiscRegNoEffect(MISCREG_FS_BASE);
        p.write(addr, fsBase);
        return 0;
      case SetGS:
        tc->setMiscRegNoEffect(MISCREG_GS_BASE, addr);
        tc->setMiscRegNoEffect(MISCREG_GS_EFF_BASE, addr);
        return 0;
      case GetGS:
        gsBase = tc->readMiscRegNoEffect(MISCREG_GS_BASE);
        p.write(addr, gsBase);
        return 0;
      default:
        return -EINVAL;
    }
}

BitUnion32(UserDescFlags)
    Bitfield<0> seg_32bit;
    Bitfield<2, 1> contents;
    Bitfield<3> read_exec_only;
    Bitfield<4> limit_in_pages;
    Bitfield<5> seg_not_present;
    Bitfield<6> useable;
EndBitUnion(UserDescFlags)

struct UserDesc32 {
    uint32_t entry_number;
    uint32_t base_addr;
    uint32_t limit;
    uint32_t flags;
};

struct UserDesc64 {
    uint32_t entry_number;
    uint32_t __padding1;
    uint64_t base_addr;
    uint32_t limit;
    uint32_t flags;
};

static SyscallReturn
setThreadArea32Func(SyscallDesc *desc, int callnum,
                    Process *process, ThreadContext *tc)
{
    const int minTLSEntry = 6;
    const int numTLSEntries = 3;
    const int maxTLSEntry = minTLSEntry + numTLSEntries - 1;

    X86Process *x86p = dynamic_cast<X86Process *>(process);
    assert(x86p);

    assert((maxTLSEntry + 1) * sizeof(uint64_t) <= x86p->gdtSize());

    int argIndex = 0;
    TypedBufferArg<UserDesc32> userDesc(process->getSyscallArg(tc, argIndex));
    TypedBufferArg<uint64_t>
        gdt(x86p->gdtStart() + minTLSEntry * sizeof(uint64_t),
            numTLSEntries * sizeof(uint64_t));

    if (!userDesc.copyIn(tc->getMemProxy()))
        return -EFAULT;

    if (!gdt.copyIn(tc->getMemProxy()))
        panic("Failed to copy in GDT for %s.\n", desc->name());

    if (userDesc->entry_number == (uint32_t)(-1)) {
        // Find a free TLS entry.
        for (int i = 0; i < numTLSEntries; i++) {
            if (gdt[i] == 0) {
                userDesc->entry_number = i + minTLSEntry;
                break;
            }
        }
        // We failed to find one.
        if (userDesc->entry_number == (uint32_t)(-1))
            return -ESRCH;
    }

    int index = userDesc->entry_number;

    if (index < minTLSEntry || index > maxTLSEntry)
        return -EINVAL;

    index -= minTLSEntry;

    // Build the entry we're going to add.
    SegDescriptor segDesc = 0;
    UserDescFlags flags = userDesc->flags;

    segDesc.limitLow = bits(userDesc->limit, 15, 0);
    segDesc.baseLow = bits(userDesc->base_addr, 23, 0);
    segDesc.type.a = 1;
    if (!flags.read_exec_only)
        segDesc.type.w = 1;
    if (bits((uint8_t)flags.contents, 0))
        segDesc.type.e = 1;
    if (bits((uint8_t)flags.contents, 1))
        segDesc.type.codeOrData = 1;
    segDesc.s = 1;
    segDesc.dpl = 3;
    if (!flags.seg_not_present)
        segDesc.p = 1;
    segDesc.limitHigh = bits(userDesc->limit, 19, 16);
    if (flags.useable)
        segDesc.avl = 1;
    segDesc.l = 0;
    if (flags.seg_32bit)
        segDesc.d = 1;
    if (flags.limit_in_pages)
        segDesc.g = 1;
    segDesc.baseHigh = bits(userDesc->base_addr, 31, 24);

    gdt[index] = (uint64_t)segDesc;

    if (!userDesc.copyOut(tc->getMemProxy()))
        return -EFAULT;
    if (!gdt.copyOut(tc->getMemProxy()))
        panic("Failed to copy out GDT for %s.\n", desc->name());

    return 0;
}

static SyscallDesc syscallDescs64[] = {
    /*   0 */ SyscallDesc("read", readFunc),
    /*   1 */ SyscallDesc("write", writeFunc),
    /*   2 */ SyscallDesc("open", openFunc<X86Linux64>),
    /*   3 */ SyscallDesc("close", closeFunc),
    /*   4 */ SyscallDesc("stat", stat64Func<X86Linux64>),
    /*   5 */ SyscallDesc("fstat", fstat64Func<X86Linux64>),
    /*   6 */ SyscallDesc("lstat", lstat64Func<X86Linux64>),
    /*   7 */ SyscallDesc("poll", unimplementedFunc),
    /*   8 */ SyscallDesc("lseek", lseekFunc),
    /*   9 */ SyscallDesc("mmap", mmapFunc<X86Linux64>),
    /*  10 */ SyscallDesc("mprotect", ignoreFunc),
    /*  11 */ SyscallDesc("munmap", munmapFunc<X86Linux64>),
    /*  12 */ SyscallDesc("brk", brkFunc),
    /*  13 */ SyscallDesc("rt_sigaction", ignoreFunc, SyscallDesc::WarnOnce),
    /*  14 */ SyscallDesc("rt_sigprocmask", ignoreFunc, SyscallDesc::WarnOnce),
    /*  15 */ SyscallDesc("rt_sigreturn", unimplementedFunc),
    /*  16 */ SyscallDesc("ioctl", ioctlFunc<X86Linux64>),
    /*  17 */ SyscallDesc("pread64", unimplementedFunc),
    /*  18 */ SyscallDesc("pwrite64", pwrite64Func<X86Linux64>),
    /*  19 */ SyscallDesc("readv", unimplementedFunc),
    /*  20 */ SyscallDesc("writev", writevFunc<X86Linux64>),
    /*  21 */ SyscallDesc("access", ignoreFunc),
    /*  22 */ SyscallDesc("pipe", unimplementedFunc),
    /*  23 */ SyscallDesc("select", unimplementedFunc),
    /*  24 */ SyscallDesc("sched_yield", unimplementedFunc),
    /*  25 */ SyscallDesc("mremap", mremapFunc<X86Linux64>),
    /*  26 */ SyscallDesc("msync", unimplementedFunc),
    /*  27 */ SyscallDesc("mincore", unimplementedFunc),
    /*  28 */ SyscallDesc("madvise", unimplementedFunc),
    /*  29 */ SyscallDesc("shmget", unimplementedFunc),
    /*  30 */ SyscallDesc("shmat", unimplementedFunc),
    /*  31 */ SyscallDesc("shmctl", unimplementedFunc),
    /*  32 */ SyscallDesc("dup", dupFunc),
    /*  33 */ SyscallDesc("dup2", unimplementedFunc),
    /*  34 */ SyscallDesc("pause", unimplementedFunc),
    /*  35 */ SyscallDesc("nanosleep", ignoreFunc, SyscallDesc::WarnOnce),
    /*  36 */ SyscallDesc("getitimer", unimplementedFunc),
    /*  37 */ SyscallDesc("alarm", unimplementedFunc),
    /*  38 */ SyscallDesc("setitimer", unimplementedFunc),
    /*  39 */ SyscallDesc("getpid", getpidFunc),
    /*  40 */ SyscallDesc("sendfile", unimplementedFunc),
    /*  41 */ SyscallDesc("socket", unimplementedFunc),
    /*  42 */ SyscallDesc("connect", unimplementedFunc),
    /*  43 */ SyscallDesc("accept", unimplementedFunc),
    /*  44 */ SyscallDesc("sendto", unimplementedFunc),
    /*  45 */ SyscallDesc("recvfrom", unimplementedFunc),
    /*  46 */ SyscallDesc("sendmsg", unimplementedFunc),
    /*  47 */ SyscallDesc("recvmsg", unimplementedFunc),
    /*  48 */ SyscallDesc("shutdown", unimplementedFunc),
    /*  49 */ SyscallDesc("bind", unimplementedFunc),
    /*  50 */ SyscallDesc("listen", unimplementedFunc),
    /*  51 */ SyscallDesc("getsockname", unimplementedFunc),
    /*  52 */ SyscallDesc("getpeername", unimplementedFunc),
    /*  53 */ SyscallDesc("socketpair", unimplementedFunc),
    /*  54 */ SyscallDesc("setsockopt", unimplementedFunc),
    /*  55 */ SyscallDesc("getsockopt", unimplementedFunc),
    /*  56 */ SyscallDesc("clone", cloneFunc),
    /*  57 */ SyscallDesc("fork", unimplementedFunc),
    /*  58 */ SyscallDesc("vfork", unimplementedFunc),
    /*  59 */ SyscallDesc("execve", unimplementedFunc),
    /*  60 */ SyscallDesc("exit", exitFunc),
    /*  61 */ SyscallDesc("wait4", unimplementedFunc),
    /*  62 */ SyscallDesc("kill", unimplementedFunc),
    /*  63 */ SyscallDesc("uname", unameFunc),
    /*  64 */ SyscallDesc("semget", unimplementedFunc),
    /*  65 */ SyscallDesc("semop", unimplementedFunc),
    /*  66 */ SyscallDesc("semctl", unimplementedFunc),
    /*  67 */ SyscallDesc("shmdt", unimplementedFunc),
    /*  68 */ SyscallDesc("msgget", unimplementedFunc),
    /*  69 */ SyscallDesc("msgsnd", unimplementedFunc),
    /*  70 */ SyscallDesc("msgrcv", unimplementedFunc),
    /*  71 */ SyscallDesc("msgctl", unimplementedFunc),
    /*  72 */ SyscallDesc("fcntl", fcntlFunc),
    /*  73 */ SyscallDesc("flock", unimplementedFunc),
    /*  74 */ SyscallDesc("fsync", unimplementedFunc),
    /*  75 */ SyscallDesc("fdatasync", unimplementedFunc),
    /*  76 */ SyscallDesc("truncate", truncateFunc),
    /*  77 */ SyscallDesc("ftruncate", ftruncateFunc),
    /*  78 */ SyscallDesc("getdents", unimplementedFunc),
    /*  79 */ SyscallDesc("getcwd", getcwdFunc),
    /*  80 */ SyscallDesc("chdir", unimplementedFunc),
    /*  81 */ SyscallDesc("fchdir", unimplementedFunc),
    /*  82 */ SyscallDesc("rename", renameFunc),
    /*  83 */ SyscallDesc("mkdir", unimplementedFunc),
    /*  84 */ SyscallDesc("rmdir", unimplementedFunc),
    /*  85 */ SyscallDesc("creat", unimplementedFunc),
    /*  86 */ SyscallDesc("link", unimplementedFunc),
    /*  87 */ SyscallDesc("unlink", unlinkFunc),
    /*  88 */ SyscallDesc("symlink", unimplementedFunc),
    /*  89 */ SyscallDesc("readlink", readlinkFunc),
    /*  90 */ SyscallDesc("chmod", unimplementedFunc),
    /*  91 */ SyscallDesc("fchmod", unimplementedFunc),
    /*  92 */ SyscallDesc("chown", unimplementedFunc),
    /*  93 */ SyscallDesc("fchown", unimplementedFunc),
    /*  94 */ SyscallDesc("lchown", unimplementedFunc),
    /*  95 */ SyscallDesc("umask", unimplementedFunc),
    /*  96 */ SyscallDesc("gettimeofday", gettimeofdayFunc<X86Linux64>),
    /*  97 */ SyscallDesc("getrlimit", getrlimitFunc<X86Linux64>),
    /*  98 */ SyscallDesc("getrusage", getrusageFunc<X86Linux64>),
    /*  99 */ SyscallDesc("sysinfo", sysinfoFunc<X86Linux64>),
    /* 100 */ SyscallDesc("times", timesFunc<X86Linux64>),
    /* 101 */ SyscallDesc("ptrace", unimplementedFunc),
    /* 102 */ SyscallDesc("getuid", getuidFunc),
    /* 103 */ SyscallDesc("syslog", unimplementedFunc),
    /* 104 */ SyscallDesc("getgid", getgidFunc),
    /* 105 */ SyscallDesc("setuid", unimplementedFunc),
    /* 106 */ SyscallDesc("setgid", unimplementedFunc),
    /* 107 */ SyscallDesc("geteuid", geteuidFunc),
    /* 108 */ SyscallDesc("getegid", getegidFunc),
    /* 109 */ SyscallDesc("setpgid", unimplementedFunc),
    /* 110 */ SyscallDesc("getppid", getppidFunc),
    /* 111 */ SyscallDesc("getpgrp", unimplementedFunc),
    /* 112 */ SyscallDesc("setsid", unimplementedFunc),
    /* 113 */ SyscallDesc("setreuid", unimplementedFunc),
    /* 114 */ SyscallDesc("setregid", unimplementedFunc),
    /* 115 */ SyscallDesc("getgroups", unimplementedFunc),
    /* 116 */ SyscallDesc("setgroups", unimplementedFunc),
    /* 117 */ SyscallDesc("setresuid", unimplementedFunc),
    /* 118 */ SyscallDesc("getresuid", unimplementedFunc),
    /* 119 */ SyscallDesc("setresgid", unimplementedFunc),
    /* 120 */ SyscallDesc("getresgid", unimplementedFunc),
    /* 121 */ SyscallDesc("getpgid", unimplementedFunc),
    /* 122 */ SyscallDesc("setfsuid", unimplementedFunc),
    /* 123 */ SyscallDesc("setfsgid", unimplementedFunc),
    /* 124 */ SyscallDesc("getsid", unimplementedFunc),
    /* 125 */ SyscallDesc("capget", unimplementedFunc),
    /* 126 */ SyscallDesc("capset", unimplementedFunc),
    /* 127 */ SyscallDesc("rt_sigpending", unimplementedFunc),
    /* 128 */ SyscallDesc("rt_sigtimedwait", unimplementedFunc),
    /* 129 */ SyscallDesc("rt_sigqueueinfo", unimplementedFunc),
    /* 130 */ SyscallDesc("rt_sigsuspend", unimplementedFunc),
    /* 131 */ SyscallDesc("sigaltstack", unimplementedFunc),
    /* 132 */ SyscallDesc("utime", unimplementedFunc),
    /* 133 */ SyscallDesc("mknod", unimplementedFunc),
    /* 134 */ SyscallDesc("uselib", unimplementedFunc),
    /* 135 */ SyscallDesc("personality", unimplementedFunc),
    /* 136 */ SyscallDesc("ustat", unimplementedFunc),
    /* 137 */ SyscallDesc("statfs", statfsFunc<X86Linux64>),
    /* 138 */ SyscallDesc("fstatfs", unimplementedFunc),
    /* 139 */ SyscallDesc("sysfs", unimplementedFunc),
    /* 140 */ SyscallDesc("getpriority", unimplementedFunc),
    /* 141 */ SyscallDesc("setpriority", unimplementedFunc),
    /* 142 */ SyscallDesc("sched_setparam", unimplementedFunc),
    /* 143 */ SyscallDesc("sched_getparam", unimplementedFunc),
    /* 144 */ SyscallDesc("sched_setscheduler", unimplementedFunc),
    /* 145 */ SyscallDesc("sched_getscheduler", unimplementedFunc),
    /* 146 */ SyscallDesc("sched_get_priority_max", unimplementedFunc),
    /* 147 */ SyscallDesc("sched_get_priority_min", unimplementedFunc),
    /* 148 */ SyscallDesc("sched_rr_get_interval", unimplementedFunc),
    /* 149 */ SyscallDesc("mlock", unimplementedFunc),
    /* 150 */ SyscallDesc("munlock", unimplementedFunc),
    /* 151 */ SyscallDesc("mlockall", unimplementedFunc),
    /* 152 */ SyscallDesc("munlockall", unimplementedFunc),
    /* 153 */ SyscallDesc("vhangup", unimplementedFunc),
    /* 154 */ SyscallDesc("modify_ldt", unimplementedFunc),
    /* 155 */ SyscallDesc("pivot_root", unimplementedFunc),
    /* 156 */ SyscallDesc("_sysctl", unimplementedFunc),
    /* 157 */ SyscallDesc("prctl", unimplementedFunc),
    /* 158 */ SyscallDesc("arch_prctl", archPrctlFunc),
    /* 159 */ SyscallDesc("adjtimex", unimplementedFunc),
    /* 160 */ SyscallDesc("setrlimit", ignoreFunc),
    /* 161 */ SyscallDesc("chroot", unimplementedFunc),
    /* 162 */ SyscallDesc("sync", unimplementedFunc),
    /* 163 */ SyscallDesc("acct", unimplementedFunc),
    /* 164 */ SyscallDesc("settimeofday", unimplementedFunc),
    /* 165 */ SyscallDesc("mount", unimplementedFunc),
    /* 166 */ SyscallDesc("umount2", unimplementedFunc),
    /* 167 */ SyscallDesc("swapon", unimplementedFunc),
    /* 168 */ SyscallDesc("swapoff", unimplementedFunc),
    /* 169 */ SyscallDesc("reboot", unimplementedFunc),
    /* 170 */ SyscallDesc("sethostname", unimplementedFunc),
    /* 171 */ SyscallDesc("setdomainname", unimplementedFunc),
    /* 172 */ SyscallDesc("iopl", unimplementedFunc),
    /* 173 */ SyscallDesc("ioperm", unimplementedFunc),
    /* 174 */ SyscallDesc("create_module", unimplementedFunc),
    /* 175 */ SyscallDesc("init_module", unimplementedFunc),
    /* 176 */ SyscallDesc("delete_module", unimplementedFunc),
    /* 177 */ SyscallDesc("get_kernel_syms", unimplementedFunc),
    /* 178 */ SyscallDesc("query_module", unimplementedFunc),
    /* 179 */ SyscallDesc("quotactl", unimplementedFunc),
    /* 180 */ SyscallDesc("nfsservctl", unimplementedFunc),
    /* 181 */ SyscallDesc("getpmsg", unimplementedFunc),
    /* 182 */ SyscallDesc("putpmsg", unimplementedFunc),
    /* 183 */ SyscallDesc("afs_syscall", unimplementedFunc),
    /* 184 */ SyscallDesc("tuxcall", unimplementedFunc),
    /* 185 */ SyscallDesc("security", unimplementedFunc),
    /* 186 */ SyscallDesc("gettid", unimplementedFunc),
    /* 187 */ SyscallDesc("readahead", unimplementedFunc),
    /* 188 */ SyscallDesc("setxattr", unimplementedFunc),
    /* 189 */ SyscallDesc("lsetxattr", unimplementedFunc),
    /* 190 */ SyscallDesc("fsetxattr", unimplementedFunc),
    /* 191 */ SyscallDesc("getxattr", unimplementedFunc),
    /* 192 */ SyscallDesc("lgetxattr", unimplementedFunc),
    /* 193 */ SyscallDesc("fgetxattr", unimplementedFunc),
    /* 194 */ SyscallDesc("listxattr", unimplementedFunc),
    /* 195 */ SyscallDesc("llistxattr", unimplementedFunc),
    /* 196 */ SyscallDesc("flistxattr", unimplementedFunc),
    /* 197 */ SyscallDesc("removexattr", unimplementedFunc),
    /* 198 */ SyscallDesc("lremovexattr", unimplementedFunc),
    /* 199 */ SyscallDesc("fremovexattr", unimplementedFunc),
    /* 200 */ SyscallDesc("tkill", unimplementedFunc),
    /* 201 */ SyscallDesc("time", timeFunc<X86Linux64>),
    /* 202 */ SyscallDesc("futex", futexFunc<X86Linux64>),
    /* 203 */ SyscallDesc("sched_setaffinity", unimplementedFunc),
    /* 204 */ SyscallDesc("sched_getaffinity", unimplementedFunc),
    /* 205 */ SyscallDesc("set_thread_area", unimplementedFunc),
    /* 206 */ SyscallDesc("io_setup", unimplementedFunc),
    /* 207 */ SyscallDesc("io_destroy", unimplementedFunc),
    /* 208 */ SyscallDesc("io_getevents", unimplementedFunc),
    /* 209 */ SyscallDesc("io_submit", unimplementedFunc),
    /* 210 */ SyscallDesc("io_cancel", unimplementedFunc),
    /* 211 */ SyscallDesc("get_thread_area", unimplementedFunc),
    /* 212 */ SyscallDesc("lookup_dcookie", unimplementedFunc),
    /* 213 */ SyscallDesc("epoll_create", unimplementedFunc),
    /* 214 */ SyscallDesc("epoll_ctl_old", unimplementedFunc),
    /* 215 */ SyscallDesc("epoll_wait_old", unimplementedFunc),
    /* 216 */ SyscallDesc("remap_file_pages", unimplementedFunc),
    /* 217 */ SyscallDesc("getdents64", unimplementedFunc),
    /* 218 */ SyscallDesc("set_tid_address", unimplementedFunc),
    /* 219 */ SyscallDesc("restart_syscall", unimplementedFunc),
    /* 220 */ SyscallDesc("semtimedop", unimplementedFunc),
    /* 221 */ SyscallDesc("fadvise64", unimplementedFunc),
    /* 222 */ SyscallDesc("timer_create", unimplementedFunc),
    /* 223 */ SyscallDesc("timer_settime", unimplementedFunc),
    /* 224 */ SyscallDesc("timer_gettime", unimplementedFunc),
    /* 225 */ SyscallDesc("timer_getoverrun", unimplementedFunc),
    /* 226 */ SyscallDesc("timer_delete", unimplementedFunc),
    /* 227 */ SyscallDesc("clock_settime", unimplementedFunc),
    /* 228 */ SyscallDesc("clock_gettime", clock_gettimeFunc<X86Linux64>),
    /* 229 */ SyscallDesc("clock_getres", clock_getresFunc<X86Linux64>),
    /* 230 */ SyscallDesc("clock_nanosleep", unimplementedFunc),
    /* 231 */ SyscallDesc("exit_group", exitGroupFunc),
    /* 232 */ SyscallDesc("epoll_wait", unimplementedFunc),
    /* 233 */ SyscallDesc("epoll_ctl", unimplementedFunc),
    /* 234 */ SyscallDesc("tgkill", unimplementedFunc),
    /* 235 */ SyscallDesc("utimes", unimplementedFunc),
    /* 236 */ SyscallDesc("vserver", unimplementedFunc),
    /* 237 */ SyscallDesc("mbind", unimplementedFunc),
    /* 238 */ SyscallDesc("set_mempolicy", unimplementedFunc),
    /* 239 */ SyscallDesc("get_mempolicy", unimplementedFunc),
    /* 240 */ SyscallDesc("mq_open", unimplementedFunc),
    /* 241 */ SyscallDesc("mq_unlink", unimplementedFunc),
    /* 242 */ SyscallDesc("mq_timedsend", unimplementedFunc),
    /* 243 */ SyscallDesc("mq_timedreceive", unimplementedFunc),
    /* 244 */ SyscallDesc("mq_notify", unimplementedFunc),
    /* 245 */ SyscallDesc("mq_getsetattr", unimplementedFunc),
    /* 246 */ SyscallDesc("kexec_load", unimplementedFunc),
    /* 247 */ SyscallDesc("waitid", unimplementedFunc),
    /* 248 */ SyscallDesc("add_key", unimplementedFunc),
    /* 249 */ SyscallDesc("request_key", unimplementedFunc),
    /* 250 */ SyscallDesc("keyctl", unimplementedFunc),
    /* 251 */ SyscallDesc("ioprio_set", unimplementedFunc),
    /* 252 */ SyscallDesc("ioprio_get", unimplementedFunc),
    /* 253 */ SyscallDesc("inotify_init", unimplementedFunc),
    /* 254 */ SyscallDesc("inotify_add_watch", unimplementedFunc),
    /* 255 */ SyscallDesc("inotify_rm_watch", unimplementedFunc),
    /* 256 */ SyscallDesc("migrate_pages", unimplementedFunc),
    /* 257 */ SyscallDesc("openat", unimplementedFunc),
    /* 258 */ SyscallDesc("mkdirat", unimplementedFunc),
    /* 259 */ SyscallDesc("mknodat", unimplementedFunc),
    /* 260 */ SyscallDesc("fchownat", unimplementedFunc),
    /* 261 */ SyscallDesc("futimesat", unimplementedFunc),
    /* 262 */ SyscallDesc("newfstatat", unimplementedFunc),
    /* 263 */ SyscallDesc("unlinkat", unimplementedFunc),
    /* 264 */ SyscallDesc("renameat", unimplementedFunc),
    /* 265 */ SyscallDesc("linkat", unimplementedFunc),
    /* 266 */ SyscallDesc("symlinkat", unimplementedFunc),
<<<<<<< HEAD
    /* 267 */ SyscallDesc("readlinkat", readlinkFunc),
=======
    /* 267 */ SyscallDesc("readlinkat", readlinkatFunc<X86Linux64>),
>>>>>>> 52916859
    /* 268 */ SyscallDesc("fchmodat", unimplementedFunc),
    /* 269 */ SyscallDesc("faccessat", unimplementedFunc),
    /* 270 */ SyscallDesc("pselect6", unimplementedFunc),
    /* 271 */ SyscallDesc("ppoll", unimplementedFunc),
    /* 272 */ SyscallDesc("unshare", unimplementedFunc),
    /* 273 */ SyscallDesc("set_robust_list", unimplementedFunc),
    /* 274 */ SyscallDesc("get_robust_list", unimplementedFunc),
    /* 275 */ SyscallDesc("splice", unimplementedFunc),
    /* 276 */ SyscallDesc("tee", unimplementedFunc),
    /* 277 */ SyscallDesc("sync_file_range", unimplementedFunc),
    /* 278 */ SyscallDesc("vmsplice", unimplementedFunc),
    /* 279 */ SyscallDesc("move_pages", unimplementedFunc),
    /* 280 */ SyscallDesc("utimensat", unimplementedFunc),
    /* 281 */ SyscallDesc("epoll_pwait", unimplementedFunc),
    /* 282 */ SyscallDesc("signalfd", unimplementedFunc),
    /* 283 */ SyscallDesc("timerfd_create", unimplementedFunc),
    /* 284 */ SyscallDesc("eventfd", unimplementedFunc),
    /* 285 */ SyscallDesc("fallocate", fallocateFunc),
    /* 286 */ SyscallDesc("timerfd_settime", unimplementedFunc),
    /* 287 */ SyscallDesc("timerfd_gettime", unimplementedFunc),
    /* 288 */ SyscallDesc("accept4", unimplementedFunc),
    /* 289 */ SyscallDesc("signalfd4", unimplementedFunc),
    /* 290 */ SyscallDesc("eventfd2", unimplementedFunc),
    /* 291 */ SyscallDesc("epoll_create1", unimplementedFunc),
    /* 292 */ SyscallDesc("dup3", unimplementedFunc),
    /* 293 */ SyscallDesc("pipe2", unimplementedFunc),
    /* 294 */ SyscallDesc("inotify_init1", unimplementedFunc),
    /* 295 */ SyscallDesc("preadv", unimplementedFunc),
    /* 296 */ SyscallDesc("pwritev", unimplementedFunc),
    /* 297 */ SyscallDesc("rt_tgsigqueueinfo", unimplementedFunc),
    /* 298 */ SyscallDesc("perf_event_open", unimplementedFunc),
    /* 299 */ SyscallDesc("recvmmsg", unimplementedFunc),
    /* 300 */ SyscallDesc("fanotify_init", unimplementedFunc),
    /* 301 */ SyscallDesc("fanotify_mark", unimplementedFunc),
    /* 302 */ SyscallDesc("prlimit64", unimplementedFunc),
    /* 303 */ SyscallDesc("name_to_handle_at", unimplementedFunc),
    /* 304 */ SyscallDesc("open_by_handle_at", unimplementedFunc),
    /* 305 */ SyscallDesc("clock_adjtime", unimplementedFunc),
    /* 306 */ SyscallDesc("syncfs", unimplementedFunc),
    /* 307 */ SyscallDesc("sendmmsg", unimplementedFunc),
    /* 308 */ SyscallDesc("setns", unimplementedFunc),
    /* 309 */ SyscallDesc("getcpu", unimplementedFunc),
    /* 310 */ SyscallDesc("proess_vm_readv", unimplementedFunc),
    /* 311 */ SyscallDesc("proess_vm_writev", unimplementedFunc),
    /* 312 */ SyscallDesc("kcmp", unimplementedFunc),
    /* 313 */ SyscallDesc("finit_module", unimplementedFunc),
};

X86_64LinuxProcess::X86_64LinuxProcess(ProcessParams * params,
                                       ObjectFile *objFile)
    : X86_64Process(params, objFile, syscallDescs64,
                    sizeof(syscallDescs64) / sizeof(SyscallDesc))
{}

static SyscallDesc syscallDescs32[] = {
    /*   0 */ SyscallDesc("restart_syscall", unimplementedFunc),
    /*   1 */ SyscallDesc("exit", exitFunc),
    /*   2 */ SyscallDesc("fork", unimplementedFunc),
    /*   3 */ SyscallDesc("read", readFunc),
    /*   4 */ SyscallDesc("write", writeFunc),
    /*   5 */ SyscallDesc("open", openFunc<X86Linux32>),
    /*   6 */ SyscallDesc("close", closeFunc),
    /*   7 */ SyscallDesc("waitpid", unimplementedFunc),
    /*   8 */ SyscallDesc("creat", unimplementedFunc),
    /*   9 */ SyscallDesc("link", unimplementedFunc),
    /*  10 */ SyscallDesc("unlink", unimplementedFunc),
    /*  11 */ SyscallDesc("execve", unimplementedFunc),
    /*  12 */ SyscallDesc("chdir", unimplementedFunc),
    /*  13 */ SyscallDesc("time", timeFunc<X86Linux32>),
    /*  14 */ SyscallDesc("mknod", unimplementedFunc),
    /*  15 */ SyscallDesc("chmod", unimplementedFunc),
    /*  16 */ SyscallDesc("lchown", unimplementedFunc),
    /*  17 */ SyscallDesc("break", unimplementedFunc),
    /*  18 */ SyscallDesc("oldstat", unimplementedFunc),
    /*  19 */ SyscallDesc("lseek", unimplementedFunc),
    /*  20 */ SyscallDesc("getpid", unimplementedFunc),
    /*  21 */ SyscallDesc("mount", unimplementedFunc),
    /*  22 */ SyscallDesc("umount", unimplementedFunc),
    /*  23 */ SyscallDesc("setuid", unimplementedFunc),
    /*  24 */ SyscallDesc("getuid", getuidFunc),
    /*  25 */ SyscallDesc("stime", unimplementedFunc),
    /*  26 */ SyscallDesc("ptrace", unimplementedFunc),
    /*  27 */ SyscallDesc("alarm", unimplementedFunc),
    /*  28 */ SyscallDesc("oldfstat", unimplementedFunc),
    /*  29 */ SyscallDesc("pause", unimplementedFunc),
    /*  30 */ SyscallDesc("utime", unimplementedFunc),
    /*  31 */ SyscallDesc("stty", unimplementedFunc),
    /*  32 */ SyscallDesc("gtty", unimplementedFunc),
    /*  33 */ SyscallDesc("access", ignoreFunc),
    /*  34 */ SyscallDesc("nice", unimplementedFunc),
    /*  35 */ SyscallDesc("ftime", unimplementedFunc),
    /*  36 */ SyscallDesc("sync", unimplementedFunc),
    /*  37 */ SyscallDesc("kill", unimplementedFunc),
    /*  38 */ SyscallDesc("rename", unimplementedFunc),
    /*  39 */ SyscallDesc("mkdir", unimplementedFunc),
    /*  40 */ SyscallDesc("rmdir", unimplementedFunc),
    /*  41 */ SyscallDesc("dup", dupFunc),
    /*  42 */ SyscallDesc("pipe", unimplementedFunc),
    /*  43 */ SyscallDesc("times", timesFunc<X86Linux32>),
    /*  44 */ SyscallDesc("prof", unimplementedFunc),
    /*  45 */ SyscallDesc("brk", brkFunc),
    /*  46 */ SyscallDesc("setgid", unimplementedFunc),
    /*  47 */ SyscallDesc("getgid", getgidFunc),
    /*  48 */ SyscallDesc("signal", unimplementedFunc),
    /*  49 */ SyscallDesc("geteuid", geteuidFunc),
    /*  50 */ SyscallDesc("getegid", getegidFunc),
    /*  51 */ SyscallDesc("acct", unimplementedFunc),
    /*  52 */ SyscallDesc("umount2", unimplementedFunc),
    /*  53 */ SyscallDesc("lock", unimplementedFunc),
    /*  54 */ SyscallDesc("ioctl", ioctlFunc<X86Linux32>),
    /*  55 */ SyscallDesc("fcntl", fcntlFunc),
    /*  56 */ SyscallDesc("mpx", unimplementedFunc),
    /*  57 */ SyscallDesc("setpgid", unimplementedFunc),
    /*  58 */ SyscallDesc("ulimit", unimplementedFunc),
    /*  59 */ SyscallDesc("oldolduname", unimplementedFunc),
    /*  60 */ SyscallDesc("umask", unimplementedFunc),
    /*  61 */ SyscallDesc("chroot", unimplementedFunc),
    /*  62 */ SyscallDesc("ustat", unimplementedFunc),
    /*  63 */ SyscallDesc("dup2", unimplementedFunc),
    /*  64 */ SyscallDesc("getppid", unimplementedFunc),
    /*  65 */ SyscallDesc("getpgrp", unimplementedFunc),
    /*  66 */ SyscallDesc("setsid", unimplementedFunc),
    /*  67 */ SyscallDesc("sigaction", unimplementedFunc),
    /*  68 */ SyscallDesc("sgetmask", unimplementedFunc),
    /*  69 */ SyscallDesc("ssetmask", unimplementedFunc),
    /*  70 */ SyscallDesc("setreuid", unimplementedFunc),
    /*  71 */ SyscallDesc("setregid", unimplementedFunc),
    /*  72 */ SyscallDesc("sigsuspend", unimplementedFunc),
    /*  73 */ SyscallDesc("sigpending", unimplementedFunc),
    /*  74 */ SyscallDesc("sethostname", unimplementedFunc),
    /*  75 */ SyscallDesc("setrlimit", ignoreFunc),
    /*  76 */ SyscallDesc("getrlimit", getrlimitFunc<X86Linux32>),
    /*  77 */ SyscallDesc("getrusage", getrusageFunc<X86Linux32>),
    /*  78 */ SyscallDesc("gettimeofday", gettimeofdayFunc<X86Linux32>),
    /*  79 */ SyscallDesc("settimeofday", unimplementedFunc),
    /*  80 */ SyscallDesc("getgroups", unimplementedFunc),
    /*  81 */ SyscallDesc("setgroups", unimplementedFunc),
    /*  82 */ SyscallDesc("select", unimplementedFunc),
    /*  83 */ SyscallDesc("symlink", unimplementedFunc),
    /*  84 */ SyscallDesc("oldlstat", unimplementedFunc),
    /*  85 */ SyscallDesc("readlink", readlinkFunc),
    /*  86 */ SyscallDesc("uselib", unimplementedFunc),
    /*  87 */ SyscallDesc("swapon", unimplementedFunc),
    /*  88 */ SyscallDesc("reboot", unimplementedFunc),
    /*  89 */ SyscallDesc("readdir", unimplementedFunc),
    /*  90 */ SyscallDesc("mmap", unimplementedFunc),
    /*  91 */ SyscallDesc("munmap", munmapFunc<X86Linux32>),
    /*  92 */ SyscallDesc("truncate", truncateFunc),
    /*  93 */ SyscallDesc("ftruncate", ftruncateFunc),
    /*  94 */ SyscallDesc("fchmod", unimplementedFunc),
    /*  95 */ SyscallDesc("fchown", unimplementedFunc),
    /*  96 */ SyscallDesc("getpriority", unimplementedFunc),
    /*  97 */ SyscallDesc("setpriority", unimplementedFunc),
    /*  98 */ SyscallDesc("profil", unimplementedFunc),
    /*  99 */ SyscallDesc("statfs", unimplementedFunc),
    /* 100 */ SyscallDesc("fstatfs", unimplementedFunc),
    /* 101 */ SyscallDesc("ioperm", unimplementedFunc),
    /* 102 */ SyscallDesc("socketcall", unimplementedFunc),
    /* 103 */ SyscallDesc("syslog", unimplementedFunc),
    /* 104 */ SyscallDesc("setitimer", unimplementedFunc),
    /* 105 */ SyscallDesc("getitimer", unimplementedFunc),
    /* 106 */ SyscallDesc("stat", unimplementedFunc),
    /* 107 */ SyscallDesc("lstat", unimplementedFunc),
    /* 108 */ SyscallDesc("fstat", unimplementedFunc),
    /* 109 */ SyscallDesc("olduname", unimplementedFunc),
    /* 110 */ SyscallDesc("iopl", unimplementedFunc),
    /* 111 */ SyscallDesc("vhangup", unimplementedFunc),
    /* 112 */ SyscallDesc("idle", unimplementedFunc),
    /* 113 */ SyscallDesc("vm86old", unimplementedFunc),
    /* 114 */ SyscallDesc("wait4", unimplementedFunc),
    /* 115 */ SyscallDesc("swapoff", unimplementedFunc),
    /* 116 */ SyscallDesc("sysinfo", sysinfoFunc<X86Linux32>),
    /* 117 */ SyscallDesc("ipc", unimplementedFunc),
    /* 118 */ SyscallDesc("fsync", unimplementedFunc),
    /* 119 */ SyscallDesc("sigreturn", unimplementedFunc),
    /* 120 */ SyscallDesc("clone", unimplementedFunc),
    /* 121 */ SyscallDesc("setdomainname", unimplementedFunc),
    /* 122 */ SyscallDesc("uname", unameFunc),
    /* 123 */ SyscallDesc("modify_ldt", unimplementedFunc),
    /* 124 */ SyscallDesc("adjtimex", unimplementedFunc),
    /* 125 */ SyscallDesc("mprotect", ignoreFunc),
    /* 126 */ SyscallDesc("sigprocmask", unimplementedFunc),
    /* 127 */ SyscallDesc("create_module", unimplementedFunc),
    /* 128 */ SyscallDesc("init_module", unimplementedFunc),
    /* 129 */ SyscallDesc("delete_module", unimplementedFunc),
    /* 130 */ SyscallDesc("get_kernel_syms", unimplementedFunc),
    /* 131 */ SyscallDesc("quotactl", unimplementedFunc),
    /* 132 */ SyscallDesc("getpgid", unimplementedFunc),
    /* 133 */ SyscallDesc("fchdir", unimplementedFunc),
    /* 134 */ SyscallDesc("bdflush", unimplementedFunc),
    /* 135 */ SyscallDesc("sysfs", unimplementedFunc),
    /* 136 */ SyscallDesc("personality", unimplementedFunc),
    /* 137 */ SyscallDesc("afs_syscall", unimplementedFunc),
    /* 138 */ SyscallDesc("setfsuid", unimplementedFunc),
    /* 139 */ SyscallDesc("setfsgid", unimplementedFunc),
    /* 140 */ SyscallDesc("_llseek", _llseekFunc),
    /* 141 */ SyscallDesc("getdents", unimplementedFunc),
    /* 142 */ SyscallDesc("_newselect", unimplementedFunc),
    /* 143 */ SyscallDesc("flock", unimplementedFunc),
    /* 144 */ SyscallDesc("msync", unimplementedFunc),
    /* 145 */ SyscallDesc("readv", unimplementedFunc),
    /* 146 */ SyscallDesc("writev", writevFunc<X86Linux32>),
    /* 147 */ SyscallDesc("getsid", unimplementedFunc),
    /* 148 */ SyscallDesc("fdatasync", unimplementedFunc),
    /* 149 */ SyscallDesc("_sysctl", unimplementedFunc),
    /* 150 */ SyscallDesc("mlock", unimplementedFunc),
    /* 151 */ SyscallDesc("munlock", unimplementedFunc),
    /* 152 */ SyscallDesc("mlockall", unimplementedFunc),
    /* 153 */ SyscallDesc("munlockall", unimplementedFunc),
    /* 154 */ SyscallDesc("sched_setparam", unimplementedFunc),
    /* 155 */ SyscallDesc("sched_getparam", unimplementedFunc),
    /* 156 */ SyscallDesc("sched_setscheduler", unimplementedFunc),
    /* 157 */ SyscallDesc("sched_getscheduler", unimplementedFunc),
    /* 158 */ SyscallDesc("sched_yield", unimplementedFunc),
    /* 159 */ SyscallDesc("sched_get_priority_max", unimplementedFunc),
    /* 160 */ SyscallDesc("sched_get_priority_min", unimplementedFunc),
    /* 161 */ SyscallDesc("sched_rr_get_interval", unimplementedFunc),
    /* 162 */ SyscallDesc("nanosleep", unimplementedFunc),
    /* 163 */ SyscallDesc("mremap", unimplementedFunc),
    /* 164 */ SyscallDesc("setresuid", unimplementedFunc),
    /* 165 */ SyscallDesc("getresuid", unimplementedFunc),
    /* 166 */ SyscallDesc("vm86", unimplementedFunc),
    /* 167 */ SyscallDesc("query_module", unimplementedFunc),
    /* 168 */ SyscallDesc("poll", unimplementedFunc),
    /* 169 */ SyscallDesc("nfsservctl", unimplementedFunc),
    /* 170 */ SyscallDesc("setresgid", unimplementedFunc),
    /* 171 */ SyscallDesc("getresgid", unimplementedFunc),
    /* 172 */ SyscallDesc("prctl", unimplementedFunc),
    /* 173 */ SyscallDesc("rt_sigreturn", unimplementedFunc),
    /* 174 */ SyscallDesc("rt_sigaction", ignoreFunc),
    /* 175 */ SyscallDesc("rt_sigprocmask", ignoreFunc),
    /* 176 */ SyscallDesc("rt_sigpending", unimplementedFunc),
    /* 177 */ SyscallDesc("rt_sigtimedwait", unimplementedFunc),
    /* 178 */ SyscallDesc("rt_sigqueueinfo", unimplementedFunc),
    /* 179 */ SyscallDesc("rt_sigsuspend", unimplementedFunc),
    /* 180 */ SyscallDesc("pread64", unimplementedFunc),
    /* 181 */ SyscallDesc("pwrite64", unimplementedFunc),
    /* 182 */ SyscallDesc("chown", unimplementedFunc),
    /* 183 */ SyscallDesc("getcwd", getcwdFunc),
    /* 184 */ SyscallDesc("capget", unimplementedFunc),
    /* 185 */ SyscallDesc("capset", unimplementedFunc),
    /* 186 */ SyscallDesc("sigaltstack", unimplementedFunc),
    /* 187 */ SyscallDesc("sendfile", unimplementedFunc),
    /* 188 */ SyscallDesc("getpmsg", unimplementedFunc),
    /* 189 */ SyscallDesc("putpmsg", unimplementedFunc),
    /* 190 */ SyscallDesc("vfork", unimplementedFunc),
    /* 191 */ SyscallDesc("ugetrlimit", ignoreFunc),
    /* 192 */ SyscallDesc("mmap2", mmap2Func<X86Linux32>),
    /* 193 */ SyscallDesc("truncate64", truncate64Func),
    /* 194 */ SyscallDesc("ftruncate64", ftruncate64Func),
    /* 195 */ SyscallDesc("stat64", stat64Func<X86Linux32>),
    /* 196 */ SyscallDesc("lstat64", unimplementedFunc),
    /* 197 */ SyscallDesc("fstat64", fstat64Func<X86Linux32>),
    /* 198 */ SyscallDesc("lchown32", unimplementedFunc),
    /* 199 */ SyscallDesc("getuid32", getuidFunc),
    /* 200 */ SyscallDesc("getgid32", getgidFunc),
    /* 201 */ SyscallDesc("geteuid32", geteuidFunc),
    /* 202 */ SyscallDesc("getegid32", getegidFunc),
    /* 203 */ SyscallDesc("setreuid32", unimplementedFunc),
    /* 204 */ SyscallDesc("setregid32", unimplementedFunc),
    /* 205 */ SyscallDesc("getgroups32", unimplementedFunc),
    /* 206 */ SyscallDesc("setgroups32", unimplementedFunc),
    /* 207 */ SyscallDesc("fchown32", unimplementedFunc),
    /* 208 */ SyscallDesc("setresuid32", unimplementedFunc),
    /* 209 */ SyscallDesc("getresuid32", unimplementedFunc),
    /* 210 */ SyscallDesc("setresgid32", unimplementedFunc),
    /* 211 */ SyscallDesc("getresgid32", unimplementedFunc),
    /* 212 */ SyscallDesc("chown32", unimplementedFunc),
    /* 213 */ SyscallDesc("setuid32", unimplementedFunc),
    /* 214 */ SyscallDesc("setgid32", unimplementedFunc),
    /* 215 */ SyscallDesc("setfsuid32", unimplementedFunc),
    /* 216 */ SyscallDesc("setfsgid32", unimplementedFunc),
    /* 217 */ SyscallDesc("pivot_root", unimplementedFunc),
    /* 218 */ SyscallDesc("mincore", unimplementedFunc),
    /* 219 */ SyscallDesc("madvise", unimplementedFunc),
    /* 220 */ SyscallDesc("madvise1", unimplementedFunc),
    /* 221 */ SyscallDesc("getdents64", ignoreFunc),
    /* 222 */ SyscallDesc("fcntl64", fcntl64Func),
    /* 223 */ SyscallDesc("unused", unimplementedFunc),
    /* 224 */ SyscallDesc("gettid", unimplementedFunc),
    /* 225 */ SyscallDesc("readahead", unimplementedFunc),
    /* 226 */ SyscallDesc("setxattr", unimplementedFunc),
    /* 227 */ SyscallDesc("lsetxattr", unimplementedFunc),
    /* 228 */ SyscallDesc("fsetxattr", unimplementedFunc),
    /* 229 */ SyscallDesc("getxattr", unimplementedFunc),
    /* 230 */ SyscallDesc("lgetxattr", unimplementedFunc),
    /* 231 */ SyscallDesc("fgetxattr", unimplementedFunc),
    /* 232 */ SyscallDesc("listxattr", unimplementedFunc),
    /* 233 */ SyscallDesc("llistxattr", unimplementedFunc),
    /* 234 */ SyscallDesc("flistxattr", unimplementedFunc),
    /* 235 */ SyscallDesc("removexattr", unimplementedFunc),
    /* 236 */ SyscallDesc("lremovexattr", unimplementedFunc),
    /* 237 */ SyscallDesc("fremovexattr", unimplementedFunc),
    /* 238 */ SyscallDesc("tkill", unimplementedFunc),
    /* 239 */ SyscallDesc("sendfile64", unimplementedFunc),
    /* 240 */ SyscallDesc("futex", unimplementedFunc),
    /* 241 */ SyscallDesc("sched_setaffinity", unimplementedFunc),
    /* 242 */ SyscallDesc("sched_getaffinity", unimplementedFunc),
    /* 243 */ SyscallDesc("set_thread_area", setThreadArea32Func),
    /* 244 */ SyscallDesc("get_thread_area", unimplementedFunc),
    /* 245 */ SyscallDesc("io_setup", unimplementedFunc),
    /* 246 */ SyscallDesc("io_destroy", unimplementedFunc),
    /* 247 */ SyscallDesc("io_getevents", unimplementedFunc),
    /* 248 */ SyscallDesc("io_submit", unimplementedFunc),
    /* 249 */ SyscallDesc("io_cancel", unimplementedFunc),
    /* 250 */ SyscallDesc("fadvise64", unimplementedFunc),
    /* 251 */ SyscallDesc("unused", unimplementedFunc),
    /* 252 */ SyscallDesc("exit_group", exitFunc),
    /* 253 */ SyscallDesc("lookup_dcookie", unimplementedFunc),
    /* 254 */ SyscallDesc("epoll_create", unimplementedFunc),
    /* 255 */ SyscallDesc("epoll_ctl", unimplementedFunc),
    /* 256 */ SyscallDesc("epoll_wait", unimplementedFunc),
    /* 257 */ SyscallDesc("remap_file_pages", unimplementedFunc),
    /* 258 */ SyscallDesc("set_tid_address", unimplementedFunc),
    /* 259 */ SyscallDesc("timer_create", unimplementedFunc),
    /* 260 */ SyscallDesc("timer_settime", unimplementedFunc),
    /* 261 */ SyscallDesc("timer_gettime", unimplementedFunc),
    /* 262 */ SyscallDesc("timer_getoverrun", unimplementedFunc),
    /* 263 */ SyscallDesc("timer_delete", unimplementedFunc),
    /* 264 */ SyscallDesc("clock_settime", unimplementedFunc),
    /* 265 */ SyscallDesc("clock_gettime", clock_gettimeFunc<X86Linux32>),
    /* 266 */ SyscallDesc("clock_getres", unimplementedFunc),
    /* 267 */ SyscallDesc("clock_nanosleep", unimplementedFunc),
    /* 268 */ SyscallDesc("statfs64", unimplementedFunc),
    /* 269 */ SyscallDesc("fstatfs64", unimplementedFunc),
    /* 270 */ SyscallDesc("tgkill", unimplementedFunc),
    /* 271 */ SyscallDesc("utimes", unimplementedFunc),
    /* 272 */ SyscallDesc("fadvise64_64", unimplementedFunc),
    /* 273 */ SyscallDesc("vserver", unimplementedFunc),
    /* 274 */ SyscallDesc("mbind", unimplementedFunc),
    /* 275 */ SyscallDesc("get_mempolicy", unimplementedFunc),
    /* 276 */ SyscallDesc("set_mempolicy", unimplementedFunc),
    /* 277 */ SyscallDesc("mq_open", unimplementedFunc),
    /* 278 */ SyscallDesc("mq_unlink", unimplementedFunc),
    /* 279 */ SyscallDesc("mq_timedsend", unimplementedFunc),
    /* 280 */ SyscallDesc("mq_timedreceive", unimplementedFunc),
    /* 281 */ SyscallDesc("mq_notify", unimplementedFunc),
    /* 282 */ SyscallDesc("mq_getsetattr", unimplementedFunc),
    /* 283 */ SyscallDesc("kexec_load", unimplementedFunc),
    /* 284 */ SyscallDesc("waitid", unimplementedFunc),
    /* 285 */ SyscallDesc("sys_setaltroot", unimplementedFunc),
    /* 286 */ SyscallDesc("add_key", unimplementedFunc),
    /* 287 */ SyscallDesc("request_key", unimplementedFunc),
    /* 288 */ SyscallDesc("keyctl", unimplementedFunc),
    /* 289 */ SyscallDesc("ioprio_set", unimplementedFunc),
    /* 290 */ SyscallDesc("ioprio_get", unimplementedFunc),
    /* 291 */ SyscallDesc("inotify_init", unimplementedFunc),
    /* 292 */ SyscallDesc("inotify_add_watch", unimplementedFunc),
    /* 293 */ SyscallDesc("inotify_rm_watch", unimplementedFunc),
    /* 294 */ SyscallDesc("migrate_pages", unimplementedFunc),
    /* 295 */ SyscallDesc("openat", unimplementedFunc),
    /* 296 */ SyscallDesc("mkdirat", unimplementedFunc),
    /* 297 */ SyscallDesc("mknodat", unimplementedFunc),
    /* 298 */ SyscallDesc("fchownat", unimplementedFunc),
    /* 299 */ SyscallDesc("futimesat", unimplementedFunc),
    /* 300 */ SyscallDesc("fstatat64", unimplementedFunc),
    /* 301 */ SyscallDesc("unlinkat", unimplementedFunc),
    /* 302 */ SyscallDesc("renameat", unimplementedFunc),
    /* 303 */ SyscallDesc("linkat", unimplementedFunc),
    /* 304 */ SyscallDesc("symlinkat", unimplementedFunc),
<<<<<<< HEAD
    /* 305 */ SyscallDesc("readlinkat", readlinkFunc),
=======
    /* 305 */ SyscallDesc("readlinkat", readlinkatFunc<X86Linux32>),
>>>>>>> 52916859
    /* 306 */ SyscallDesc("fchmodat", unimplementedFunc),
    /* 307 */ SyscallDesc("faccessat", unimplementedFunc),
    /* 308 */ SyscallDesc("pselect6", unimplementedFunc),
    /* 309 */ SyscallDesc("ppoll", unimplementedFunc),
    /* 310 */ SyscallDesc("unshare", unimplementedFunc),
    /* 311 */ SyscallDesc("set_robust_list", unimplementedFunc),
    /* 312 */ SyscallDesc("get_robust_list", unimplementedFunc),
    /* 313 */ SyscallDesc("splice", unimplementedFunc),
    /* 314 */ SyscallDesc("sync_file_range", unimplementedFunc),
    /* 315 */ SyscallDesc("tee", unimplementedFunc),
    /* 316 */ SyscallDesc("vmsplice", unimplementedFunc),
    /* 317 */ SyscallDesc("move_pages", unimplementedFunc),
    /* 318 */ SyscallDesc("getcpu", unimplementedFunc),
    /* 319 */ SyscallDesc("epoll_pwait", unimplementedFunc),
    /* 320 */ SyscallDesc("utimensat", unimplementedFunc),
    /* 321 */ SyscallDesc("signalfd", unimplementedFunc),
    /* 322 */ SyscallDesc("timerfd", unimplementedFunc),
    /* 323 */ SyscallDesc("eventfd", unimplementedFunc)};

I386LinuxProcess::I386LinuxProcess(ProcessParams * params, ObjectFile *objFile)
    : I386Process(params, objFile, syscallDescs32,
                  sizeof(syscallDescs32) / sizeof(SyscallDesc))
{}<|MERGE_RESOLUTION|>--- conflicted
+++ resolved
@@ -487,11 +487,7 @@
     /* 264 */ SyscallDesc("renameat", unimplementedFunc),
     /* 265 */ SyscallDesc("linkat", unimplementedFunc),
     /* 266 */ SyscallDesc("symlinkat", unimplementedFunc),
-<<<<<<< HEAD
     /* 267 */ SyscallDesc("readlinkat", readlinkFunc),
-=======
-    /* 267 */ SyscallDesc("readlinkat", readlinkatFunc<X86Linux64>),
->>>>>>> 52916859
     /* 268 */ SyscallDesc("fchmodat", unimplementedFunc),
     /* 269 */ SyscallDesc("faccessat", unimplementedFunc),
     /* 270 */ SyscallDesc("pselect6", unimplementedFunc),
@@ -852,11 +848,7 @@
     /* 302 */ SyscallDesc("renameat", unimplementedFunc),
     /* 303 */ SyscallDesc("linkat", unimplementedFunc),
     /* 304 */ SyscallDesc("symlinkat", unimplementedFunc),
-<<<<<<< HEAD
     /* 305 */ SyscallDesc("readlinkat", readlinkFunc),
-=======
-    /* 305 */ SyscallDesc("readlinkat", readlinkatFunc<X86Linux32>),
->>>>>>> 52916859
     /* 306 */ SyscallDesc("fchmodat", unimplementedFunc),
     /* 307 */ SyscallDesc("faccessat", unimplementedFunc),
     /* 308 */ SyscallDesc("pselect6", unimplementedFunc),
