--- conflicted
+++ resolved
@@ -58,8 +58,8 @@
                  bool _invalidateOnWrite)
     : MasterPort(dev->name() + ".dma", dev),
       device(dev), sys(s), masterId(s->getMasterId(dev->name())),
-<<<<<<< HEAD
-      sendEvent(this), pendingCount(0), inRetry(false),
+      sendEvent([this]{ sendDma(); }, dev->name()),
+      pendingCount(0), inRetry(false),
       maxRequests(max_req),
       chunkSize(_chunkSize),
       numChannels(_numChannels),
@@ -78,11 +78,6 @@
 
 DmaPort::DmaPort(MemObject *dev, System *s)
     : DmaPort(dev, s, MAX_DMA_REQUEST) {}
-=======
-      sendEvent([this]{ sendDma(); }, dev->name()),
-      pendingCount(0), inRetry(false)
-{ }
->>>>>>> 3a02fcba
 
 void
 DmaPort::handleResp(PacketPtr pkt, Tick delay)
