/*
 * Copyright (c) 2012, 2015, 2017, 2019 ARM Limited
 * All rights reserved.
 *
 * The license below extends only to copyright in the software and shall
 * not be construed as granting a license to any other intellectual
 * property including but not limited to intellectual property relating
 * to a hardware implementation of the functionality of the software
 * licensed hereunder.  You may use the software subject to the license
 * terms below provided that you ensure that this notice is replicated
 * unmodified and in its entirety in all distributions of the software,
 * modified or unmodified, in source code or in binary form.
 *
 * Copyright (c) 2006 The Regents of The University of Michigan
 * All rights reserved.
 *
 * Redistribution and use in source and binary forms, with or without
 * modification, are permitted provided that the following conditions are
 * met: redistributions of source code must retain the above copyright
 * notice, this list of conditions and the following disclaimer;
 * redistributions in binary form must reproduce the above copyright
 * notice, this list of conditions and the following disclaimer in the
 * documentation and/or other materials provided with the distribution;
 * neither the name of the copyright holders nor the names of its
 * contributors may be used to endorse or promote products derived from
 * this software without specific prior written permission.
 *
 * THIS SOFTWARE IS PROVIDED BY THE COPYRIGHT HOLDERS AND CONTRIBUTORS
 * "AS IS" AND ANY EXPRESS OR IMPLIED WARRANTIES, INCLUDING, BUT NOT
 * LIMITED TO, THE IMPLIED WARRANTIES OF MERCHANTABILITY AND FITNESS FOR
 * A PARTICULAR PURPOSE ARE DISCLAIMED. IN NO EVENT SHALL THE COPYRIGHT
 * OWNER OR CONTRIBUTORS BE LIABLE FOR ANY DIRECT, INDIRECT, INCIDENTAL,
 * SPECIAL, EXEMPLARY, OR CONSEQUENTIAL DAMAGES (INCLUDING, BUT NOT
 * LIMITED TO, PROCUREMENT OF SUBSTITUTE GOODS OR SERVICES; LOSS OF USE,
 * DATA, OR PROFITS; OR BUSINESS INTERRUPTION) HOWEVER CAUSED AND ON ANY
 * THEORY OF LIABILITY, WHETHER IN CONTRACT, STRICT LIABILITY, OR TORT
 * (INCLUDING NEGLIGENCE OR OTHERWISE) ARISING IN ANY WAY OUT OF THE USE
 * OF THIS SOFTWARE, EVEN IF ADVISED OF THE POSSIBILITY OF SUCH DAMAGE.
 *
 * Authors: Ali Saidi
 *          Nathan Binkert
 *          Andreas Hansson
 *          Andreas Sandberg
 */

#include "dev/dma_device.hh"

#include <utility>

#include "base/chunk_generator.hh"
#include "debug/DMA.hh"
#include "debug/Drain.hh"
#include "mem/port_proxy.hh"
#include "sim/clocked_object.hh"
#include "sim/system.hh"

<<<<<<< HEAD
DmaPort::DmaPort(MemObject *dev, System *s, unsigned max_req,
                 unsigned _chunkSize, unsigned _numChannels,
                 bool _invalidateOnWrite)
    : MasterPort(dev->name() + ".dma", dev),
      device(dev), sys(s), masterId(s->getMasterId(dev)),
      sendEvent([this]{ sendDma(); }, dev->name()),
      sendDataAfterInvalidateEvent([this]{ sendDataAfterInvalidate(); }, dev->name()),
      pendingCount(0), inRetry(false),
      maxRequests(max_req),
      chunkSize(_chunkSize),
      numChannels(_numChannels),
      invalidateOnWrite(_invalidateOnWrite)
{
  numOutstandingRequests = 0;
  currChannel = 0;
  // Empty DMA channel.
  for (unsigned i = 0; i < numChannels; i++)
    transmitList.push_back(std::deque<PacketPtr>());
  DPRINTF(DMA, "Setting up DMA with transaction chunk size %d\n", chunkSize);
}

DmaPort::DmaPort(MemObject *dev, System *s, unsigned max_req)
    : DmaPort(dev, s, max_req, sys->cacheLineSize()) {}

DmaPort::DmaPort(MemObject *dev, System *s)
    : DmaPort(dev, s, MAX_DMA_REQUEST) {}
=======
DmaPort::DmaPort(ClockedObject *dev, System *s,
                 uint32_t sid, uint32_t ssid)
    : MasterPort(dev->name() + ".dma", dev),
      device(dev), sys(s), masterId(s->getMasterId(dev)),
      sendEvent([this]{ sendDma(); }, dev->name()),
      pendingCount(0), inRetry(false),
      defaultSid(sid),
      defaultSSid(ssid)
{ }
>>>>>>> 377898c4

void
DmaPort::handleResp(PacketPtr pkt, Tick delay)
{
    // should always see a response with a sender state
    assert(pkt->isResponse());
    numOutstandingRequests --;

    // get the DMA sender state
    DmaReqState *state = dynamic_cast<DmaReqState*>(pkt->senderState);
    assert(state);

    DPRINTF(DMA, "Received response %s for addr: %#x, addr: %#x size: %d nb: %d,"  \
            " tot: %d sched %d outstanding:%u\n",
            pkt->cmdString(), state->addr,
            pkt->getAddr(), pkt->req->getSize(),
            state->numBytes, state->totBytes,
            state->completionEvent ?
            state->completionEvent->scheduled() : 0,
            numOutstandingRequests);

    assert(pendingCount != 0);
    pendingCount--;

    // update the number of bytes received based on the request rather
    // than the packet as the latter could be rounded up to line sizes
    state->numBytes += pkt->req->getSize();
    assert(state->totBytes >= state->numBytes);

    // if we have reached the total number of bytes for this DMA
    // request, then signal the completion and delete the sate
    if (state->totBytes == state->numBytes) {
        if (state->completionEvent) {
            delay += state->delay;
            device->schedule(state->completionEvent, curTick() + delay);
        }
        delete state;
    }

    // delete the packet
    delete pkt;

    // we might be drained at this point, if so signal the drain event
    if (pendingCount == 0)
        signalDrainDone();
}

bool
DmaPort::recvTimingResp(PacketPtr pkt)
{
    // We shouldn't ever get a cacheable block in Modified state
    assert(pkt->req->isUncacheable() ||
           !(pkt->cacheResponding() && !pkt->hasSharers()) ||
           pkt->isInvalidate());

    handleResp(pkt);

    return true;
}

DmaDevice::DmaDevice(const Params *p)
<<<<<<< HEAD
    : PioDevice(p), dmaPort(this, sys, MAX_DMA_REQUEST) //Modification for DMA w/ Aladdin
=======
    : PioDevice(p), dmaPort(this, sys, p->sid, p->ssid)
>>>>>>> 377898c4
{ }

void
DmaDevice::init()
{
    if (!dmaPort.isConnected())
        panic("DMA port of %s not connected to anything!", name());
    PioDevice::init();
}

DrainState
DmaPort::drain()
{
    if (pendingCount == 0) {
        return DrainState::Drained;
    } else {
        DPRINTF(Drain, "DmaPort not drained\n");
        return DrainState::Draining;
    }
}

void
DmaPort::recvReqRetry()
{
    assert(transmitList.size());
    trySendTimingReq();
}

RequestPtr
DmaPort::dmaAction(Packet::Command cmd, Addr addr, int size, Event *event,
                   uint8_t *data, uint32_t sid, uint32_t ssid, Tick delay,
                   Request::Flags flag)
{
    DPRINTF(DMA, "Starting DMA for addr: %#x size: %d sched: %d\n",
            addr, size, event ? event->scheduled() : -1);

    DmaActionReq dmaActionReq = { cmd, addr, size, event, data, delay, flag };

    // (functionality added for Table Walker statistics)
    // We're only interested in this when there will only be one request.
    // For simplicity, we return the last request, which would also be
    // the only request in that case.
<<<<<<< HEAD
    RequestPtr final_req = NULL;

    MemCmd memcmd(cmd);
    if (invalidateOnWrite && memcmd.isWrite()) {
        // Delay the dmaAction until all invalidation responses are received.
        outstandingRequests.push_back(dmaActionReq);

        // Create and queue a new DmaActionReq to perform an invalidation of the
        // target region and then initiate the delayed dmaAction when
        // invalidation is complete. Make sure we don't send an uncacheable
        // request for a cache invalidation (that would make no sense).
        Request::Flags inv_flag = flag & ~Request::UNCACHEABLE;
        DmaActionReq invalidateReq = {
            MemCmd::InvalidateReq, addr, size, event, nullptr, delay, inv_flag };
        DmaReqState *reqState =
            new DmaReqState(&sendDataAfterInvalidateEvent, size, addr, delay);
        final_req = queueDmaAction(invalidateReq, reqState);
    } else {
        // Act on this dmaAction immediately.
        DmaReqState* reqState = new DmaReqState(event, size, addr, delay);
        final_req = queueDmaAction(dmaActionReq, reqState);
=======
    RequestPtr req = NULL;

    DPRINTF(DMA, "Starting DMA for addr: %#x size: %d sched: %d\n", addr, size,
            event ? event->scheduled() : -1);
    for (ChunkGenerator gen(addr, size, sys->cacheLineSize());
         !gen.done(); gen.next()) {

        req = std::make_shared<Request>(
            gen.addr(), gen.size(), flag, masterId);

        req->setStreamId(sid);
        req->setSubStreamId(ssid);

        req->taskId(ContextSwitchTaskId::DMA);
        PacketPtr pkt = new Packet(req, cmd);

        // Increment the data pointer on a write
        if (data)
            pkt->dataStatic(data + gen.complete());

        pkt->senderState = reqState;

        DPRINTF(DMA, "--Queuing DMA for addr: %#x size: %d\n", gen.addr(),
                gen.size());
        queueDma(pkt);
>>>>>>> 377898c4
    }

    // in zero time also initiate the sending of the packets we have
    // just created, for atomic this involves actually completing all
    // the requests
    sendDma();

    return final_req;
}

/* Find the next empty channel.
 *
 * If there are no empty channels, this returns the current channel.
 */
unsigned
DmaPort::findNextEmptyChannel() {
    unsigned nextChannel = currChannel;
    do {
        if (transmitList[nextChannel].empty())
            break;
        nextChannel = (nextChannel + 1) % numChannels;
    } while (nextChannel != currChannel);
    return nextChannel;
}

/* Find the next non-empty channel.
 *
 * If all channels are empty, this return zero.
 */
unsigned
DmaPort::findNextNonEmptyChannel() {
    unsigned nextChannel = (currChannel + 1) % numChannels;
    while (nextChannel != currChannel) {
        if (!transmitList[nextChannel].empty())
            break;
        nextChannel = (nextChannel + 1) % numChannels;
    }

    if (transmitList[nextChannel].empty()) {
        // We didn't find any non-empty channels. Reset channel to zero.
        return 0;
    } else {
        return nextChannel;
    }
}

RequestPtr
DmaPort::dmaAction(Packet::Command cmd, Addr addr, int size, Event *event,
                   uint8_t *data, Tick delay, Request::Flags flag)
{
    return dmaAction(cmd, addr, size, event, data,
                     defaultSid, defaultSSid, delay, flag);
}

void
DmaPort::queueDma(unsigned channel_idx, PacketPtr pkt)
{
    transmitList[channel_idx].push_back(pkt);

    // remember that we have another packet pending, this will only be
    // decremented once a response comes back
    pendingCount++;
}

void
DmaPort::trySendTimingReq()
{
    // send the first packet on the transmit list and schedule the
    // following send if it is successful
    assert(transmitList[currChannel].size());
    PacketPtr pkt = transmitList[currChannel].front();

    DPRINTF(DMA, "Trying to send %s addr %#x of size %d\n", pkt->cmdString(),
            pkt->getAddr(), pkt->req->getSize());

    inRetry = !sendTimingReq(pkt);
    if (!inRetry) {
        // pop the first packet in the current channel
        transmitList[currChannel].pop_front();
        DPRINTF(DMA,
               "Sent %s addr %#x with size %d from channel %d. \n",
                pkt->cmdString(),
                pkt->getAddr(),
                pkt->req->getSize(),
                currChannel);

        currChannel = findNextNonEmptyChannel();
        DPRINTF(DMA, "-- Done\n");
        numOutstandingRequests++;
        // if there is more to do, then do so
        if (!transmitList[currChannel].empty()) {
            // this should ultimately wait for as many cycles as the
            // device needs to send the packet, but currently the port
            // does not have any known width so simply wait a single
            // cycle
            device->schedule(sendEvent, device->clockEdge(Cycles(1)));
        }
    } else {
        DPRINTF(DMA, "-- Failed, waiting for retry\n");
    }

    DPRINTF(DMA, "TransmitList: %d, inRetry: %d\n",
            transmitList.size(), inRetry);
}

void DmaPort::sendDataAfterInvalidate() {
    if (outstandingRequests.empty())
        return;

    DmaActionReq& dmaReq = outstandingRequests.front();
    DmaReqState *reqState =
        new DmaReqState(dmaReq.event, dmaReq.size, dmaReq.addr, dmaReq.delay);
    DPRINTF(DMA, "Sending DMA after invalidation for addr: %#x size: %d\n",
            dmaReq.addr, dmaReq.size);
    queueDmaAction(dmaReq, reqState);
    outstandingRequests.pop_front();
    sendDma();
}

RequestPtr DmaPort::queueDmaAction(DmaActionReq &dmaReq,
                                   DmaReqState *reqState) {
    /* TODO: Currently as we dynamically add channels, the channel ID is the
     * last channel that is just added. If we switch to the fixed-number of
     * channels model, we can let users to pick which channel they want to use,
     * or automatically pick the empty channel. */
    unsigned channel = findNextEmptyChannel();
    RequestPtr req = NULL;
    MemCmd memcmd(dmaReq.cmd);
    for (ChunkGenerator gen(dmaReq.addr, dmaReq.size, sys->cacheLineSize());
         !gen.done(); gen.next()) {
        req = std::make_shared<Request>(
            gen.addr(), gen.size(), dmaReq.flag, masterId);
        req->taskId(ContextSwitchTaskId::DMA);
        PacketPtr pkt = new Packet(req, dmaReq.cmd);

        // Increment the data pointer on a write
        if (dmaReq.data)
            pkt->dataStatic(dmaReq.data + gen.complete());

        pkt->senderState = reqState;

        DPRINTF(DMA, "--Queuing %s for addr: %#x size: %d in channel %d\n",
                memcmd.isInvalidate() ? "invalidation" : "DMA", gen.addr(),
                gen.size(), channel);
        queueDma(channel, pkt);
    }
    return req;
}

void
DmaPort::sendDma()
{
    // some kind of selcetion between access methods
    // more work is going to have to be done to make
    // switching actually work
    assert(transmitList.size());

    if (sys->isTimingMode()) {
        // if we are either waiting for a retry or are still waiting
        // after sending the last packet, then do not proceed
        // or number of outstanding requests > max requests
        if (inRetry || sendEvent.scheduled() ) {
            DPRINTF(DMA, "Can't send immediately, waiting to send\n");
            return;
        }
        if (numOutstandingRequests >= maxRequests) {
            device->schedule(sendEvent, device->clockEdge(Cycles(1)));
            DPRINTF(DMA, "Too many outstanding requests, try again next cycle...\n");
            return;
        }

        trySendTimingReq();
    } else if (sys->isAtomicMode()) {
        // send everything there is to send in zero time
        for (auto& it : transmitList) {
          while(!it.empty()){
            PacketPtr pkt = it.front();
            it.pop_front();
            DPRINTF(DMA, "Sending  DMA for addr: %#x size: %d\n",
                    pkt->req->getPaddr(), pkt->req->getSize());
            Tick lat = sendAtomic(pkt);
            numOutstandingRequests++;

            handleResp(pkt, lat);
          }
        }
    } else
        panic("Unknown memory mode.");
}

<<<<<<< HEAD
Addr
DmaPort::getPacketAddr(PacketPtr pkt) {
  DmaReqState *state = pkt->findNextSenderState<DmaReqState>();
  assert(state && "No DmaReqState found!");
  return state->addr;
}

Event*
DmaPort::getPacketCompletionEvent(PacketPtr pkt) {
    DmaReqState *state = pkt->findNextSenderState<DmaReqState>();
    assert(state && "No DmaReqState found!");
    return state->completionEvent;
}

BaseMasterPort &
DmaDevice::getMasterPort(const std::string &if_name, PortID idx)
=======
Port &
DmaDevice::getPort(const std::string &if_name, PortID idx)
>>>>>>> 377898c4
{
    if (if_name == "dma") {
        return dmaPort;
    }
    return PioDevice::getPort(if_name, idx);
}

DmaReadFifo::DmaReadFifo(DmaPort &_port, size_t size,
                         unsigned max_req_size,
                         unsigned max_pending,
                         Request::Flags flags)
    : maxReqSize(max_req_size), fifoSize(size),
      reqFlags(flags), port(_port),
      buffer(size),
      nextAddr(0), endAddr(0)
{
    freeRequests.resize(max_pending);
    for (auto &e : freeRequests)
        e.reset(new DmaDoneEvent(this, max_req_size));

}

DmaReadFifo::~DmaReadFifo()
{
    for (auto &p : pendingRequests) {
        DmaDoneEvent *e(p.release());

        if (e->done()) {
            delete e;
        } else {
            // We can't kill in-flight DMAs, so we'll just transfer
            // ownership to the event queue so that they get freed
            // when they are done.
            e->kill();
        }
    }
}

void
DmaReadFifo::serialize(CheckpointOut &cp) const
{
    assert(pendingRequests.empty());

    SERIALIZE_CONTAINER(buffer);
    SERIALIZE_SCALAR(endAddr);
    SERIALIZE_SCALAR(nextAddr);
}

void
DmaReadFifo::unserialize(CheckpointIn &cp)
{
    UNSERIALIZE_CONTAINER(buffer);
    UNSERIALIZE_SCALAR(endAddr);
    UNSERIALIZE_SCALAR(nextAddr);
}

bool
DmaReadFifo::tryGet(uint8_t *dst, size_t len)
{
    if (buffer.size() >= len) {
        buffer.read(dst, len);
        resumeFill();
        return true;
    } else {
        return false;
    }
}

void
DmaReadFifo::get(uint8_t *dst, size_t len)
{
    const bool success(tryGet(dst, len));
    panic_if(!success, "Buffer underrun in DmaReadFifo::get()\n");
}

void
DmaReadFifo::startFill(Addr start, size_t size)
{
    assert(atEndOfBlock());

    nextAddr = start;
    endAddr = start + size;
    resumeFill();
}

void
DmaReadFifo::stopFill()
{
    // Prevent new DMA requests by setting the next address to the end
    // address. Pending requests will still complete.
    nextAddr = endAddr;

    // Flag in-flight accesses as canceled. This prevents their data
    // from being written to the FIFO.
    for (auto &p : pendingRequests)
        p->cancel();
}

void
DmaReadFifo::resumeFill()
{
    // Don't try to fetch more data if we are draining. This ensures
    // that the DMA engine settles down before we checkpoint it.
    if (drainState() == DrainState::Draining)
        return;

    const bool old_eob(atEndOfBlock());

    if (port.sys->bypassCaches())
        resumeFillFunctional();
    else
        resumeFillTiming();

    if (!old_eob && atEndOfBlock())
        onEndOfBlock();
}

void
DmaReadFifo::resumeFillFunctional()
{
    const size_t fifo_space = buffer.capacity() - buffer.size();
    const size_t kvm_watermark = port.sys->cacheLineSize();
    if (fifo_space >= kvm_watermark || buffer.capacity() < kvm_watermark) {
        const size_t block_remaining = endAddr - nextAddr;
        const size_t xfer_size = std::min(fifo_space, block_remaining);
        std::vector<uint8_t> tmp_buffer(xfer_size);

        assert(pendingRequests.empty());
        DPRINTF(DMA, "KVM Bypassing startAddr=%#x xfer_size=%#x " \
                "fifo_space=%#x block_remaining=%#x\n",
                nextAddr, xfer_size, fifo_space, block_remaining);

        port.sys->physProxy.readBlob(nextAddr, tmp_buffer.data(), xfer_size);
        buffer.write(tmp_buffer.begin(), xfer_size);
        nextAddr += xfer_size;
    }
}

void
DmaReadFifo::resumeFillTiming()
{
    size_t size_pending(0);
    for (auto &e : pendingRequests)
        size_pending += e->requestSize();

    while (!freeRequests.empty() && !atEndOfBlock()) {
        const size_t req_size(std::min(maxReqSize, endAddr - nextAddr));
        if (buffer.size() + size_pending + req_size > fifoSize)
            break;

        DmaDoneEventUPtr event(std::move(freeRequests.front()));
        freeRequests.pop_front();
        assert(event);

        event->reset(req_size);
        port.dmaAction(MemCmd::ReadReq, nextAddr, req_size, event.get(),
                       event->data(), 0, reqFlags);
        nextAddr += req_size;
        size_pending += req_size;

        pendingRequests.emplace_back(std::move(event));
    }
}

void
DmaReadFifo::dmaDone()
{
    const bool old_active(isActive());

    handlePending();
    resumeFill();

    if (old_active && !isActive())
        onIdle();
}

void
DmaReadFifo::handlePending()
{
    while (!pendingRequests.empty() && pendingRequests.front()->done()) {
        // Get the first finished pending request
        DmaDoneEventUPtr event(std::move(pendingRequests.front()));
        pendingRequests.pop_front();

        if (!event->canceled())
            buffer.write(event->data(), event->requestSize());

        // Move the event to the list of free requests
        freeRequests.emplace_back(std::move(event));
    }

    if (pendingRequests.empty())
        signalDrainDone();
}

DrainState
DmaReadFifo::drain()
{
    return pendingRequests.empty() ? DrainState::Drained : DrainState::Draining;
}


DmaReadFifo::DmaDoneEvent::DmaDoneEvent(DmaReadFifo *_parent,
                                        size_t max_size)
    : parent(_parent), _done(false), _canceled(false), _data(max_size, 0)
{
}

void
DmaReadFifo::DmaDoneEvent::kill()
{
    parent = nullptr;
    setFlags(AutoDelete);
}

void
DmaReadFifo::DmaDoneEvent::cancel()
{
    _canceled = true;
}

void
DmaReadFifo::DmaDoneEvent::reset(size_t size)
{
    assert(size <= _data.size());
    _done = false;
    _canceled = false;
    _requestSize = size;
}

void
DmaReadFifo::DmaDoneEvent::process()
{
    if (!parent)
        return;

    assert(!_done);
    _done = true;
    parent->dmaDone();
}<|MERGE_RESOLUTION|>--- conflicted
+++ resolved
@@ -54,44 +54,29 @@
 #include "sim/clocked_object.hh"
 #include "sim/system.hh"
 
-<<<<<<< HEAD
-DmaPort::DmaPort(MemObject *dev, System *s, unsigned max_req,
+DmaPort::DmaPort(ClockedObject *dev, System *s, unsigned max_req,
                  unsigned _chunkSize, unsigned _numChannels,
-                 bool _invalidateOnWrite)
-    : MasterPort(dev->name() + ".dma", dev),
-      device(dev), sys(s), masterId(s->getMasterId(dev)),
-      sendEvent([this]{ sendDma(); }, dev->name()),
-      sendDataAfterInvalidateEvent([this]{ sendDataAfterInvalidate(); }, dev->name()),
-      pendingCount(0), inRetry(false),
-      maxRequests(max_req),
-      chunkSize(_chunkSize),
-      numChannels(_numChannels),
-      invalidateOnWrite(_invalidateOnWrite)
-{
-  numOutstandingRequests = 0;
-  currChannel = 0;
-  // Empty DMA channel.
-  for (unsigned i = 0; i < numChannels; i++)
-    transmitList.push_back(std::deque<PacketPtr>());
-  DPRINTF(DMA, "Setting up DMA with transaction chunk size %d\n", chunkSize);
-}
-
-DmaPort::DmaPort(MemObject *dev, System *s, unsigned max_req)
-    : DmaPort(dev, s, max_req, sys->cacheLineSize()) {}
-
-DmaPort::DmaPort(MemObject *dev, System *s)
-    : DmaPort(dev, s, MAX_DMA_REQUEST) {}
-=======
-DmaPort::DmaPort(ClockedObject *dev, System *s,
-                 uint32_t sid, uint32_t ssid)
-    : MasterPort(dev->name() + ".dma", dev),
-      device(dev), sys(s), masterId(s->getMasterId(dev)),
-      sendEvent([this]{ sendDma(); }, dev->name()),
-      pendingCount(0), inRetry(false),
-      defaultSid(sid),
-      defaultSSid(ssid)
-{ }
->>>>>>> 377898c4
+                 bool _invalidateOnWrite, uint32_t sid, uint32_t ssid)
+    : MasterPort(dev->name() + ".dma", dev), device(dev), sys(s),
+      masterId(s->getMasterId(dev)),
+      sendEvent([this] { sendDma(); }, dev->name()),
+      sendDataAfterInvalidateEvent(
+          [this] { sendDataAfterInvalidate(); }, dev->name()),
+      pendingCount(0), inRetry(false), maxRequests(max_req),
+      chunkSize(_chunkSize), numChannels(_numChannels),
+      invalidateOnWrite(_invalidateOnWrite), defaultSid(sid),
+      defaultSSid(ssid) {
+    numOutstandingRequests = 0;
+    currChannel = 0;
+    // Empty DMA channel.
+    for (unsigned i = 0; i < numChannels; i++)
+        transmitList.push_back(std::deque<PacketPtr>());
+    DPRINTF(DMA, "Setting up DMA with transaction chunk size %d\n", chunkSize);
+}
+
+DmaPort::DmaPort(ClockedObject *dev, System *s, uint32_t sid, uint32_t ssid)
+    : DmaPort(
+          dev, s, MAX_DMA_REQUEST, sys->cacheLineSize(), 1, false, sid, ssid) {}
 
 void
 DmaPort::handleResp(PacketPtr pkt, Tick delay)
@@ -153,12 +138,8 @@
 }
 
 DmaDevice::DmaDevice(const Params *p)
-<<<<<<< HEAD
-    : PioDevice(p), dmaPort(this, sys, MAX_DMA_REQUEST) //Modification for DMA w/ Aladdin
-=======
-    : PioDevice(p), dmaPort(this, sys, p->sid, p->ssid)
->>>>>>> 377898c4
-{ }
+    : PioDevice(p), dmaPort(this, sys, MAX_DMA_REQUEST, sys->cacheLineSize(), 1,
+                            false, p->sid, p->ssid) {}
 
 void
 DmaDevice::init()
@@ -194,13 +175,13 @@
     DPRINTF(DMA, "Starting DMA for addr: %#x size: %d sched: %d\n",
             addr, size, event ? event->scheduled() : -1);
 
-    DmaActionReq dmaActionReq = { cmd, addr, size, event, data, delay, flag };
+    DmaActionReq dmaActionReq = { cmd,   addr, size, event, data,
+                                  delay, flag, sid,  ssid };
 
     // (functionality added for Table Walker statistics)
     // We're only interested in this when there will only be one request.
     // For simplicity, we return the last request, which would also be
     // the only request in that case.
-<<<<<<< HEAD
     RequestPtr final_req = NULL;
 
     MemCmd memcmd(cmd);
@@ -213,8 +194,15 @@
         // invalidation is complete. Make sure we don't send an uncacheable
         // request for a cache invalidation (that would make no sense).
         Request::Flags inv_flag = flag & ~Request::UNCACHEABLE;
-        DmaActionReq invalidateReq = {
-            MemCmd::InvalidateReq, addr, size, event, nullptr, delay, inv_flag };
+        DmaActionReq invalidateReq = { MemCmd::InvalidateReq,
+                                       addr,
+                                       size,
+                                       event,
+                                       nullptr,
+                                       delay,
+                                       inv_flag,
+                                       sid,
+                                       ssid };
         DmaReqState *reqState =
             new DmaReqState(&sendDataAfterInvalidateEvent, size, addr, delay);
         final_req = queueDmaAction(invalidateReq, reqState);
@@ -222,33 +210,6 @@
         // Act on this dmaAction immediately.
         DmaReqState* reqState = new DmaReqState(event, size, addr, delay);
         final_req = queueDmaAction(dmaActionReq, reqState);
-=======
-    RequestPtr req = NULL;
-
-    DPRINTF(DMA, "Starting DMA for addr: %#x size: %d sched: %d\n", addr, size,
-            event ? event->scheduled() : -1);
-    for (ChunkGenerator gen(addr, size, sys->cacheLineSize());
-         !gen.done(); gen.next()) {
-
-        req = std::make_shared<Request>(
-            gen.addr(), gen.size(), flag, masterId);
-
-        req->setStreamId(sid);
-        req->setSubStreamId(ssid);
-
-        req->taskId(ContextSwitchTaskId::DMA);
-        PacketPtr pkt = new Packet(req, cmd);
-
-        // Increment the data pointer on a write
-        if (data)
-            pkt->dataStatic(data + gen.complete());
-
-        pkt->senderState = reqState;
-
-        DPRINTF(DMA, "--Queuing DMA for addr: %#x size: %d\n", gen.addr(),
-                gen.size());
-        queueDma(pkt);
->>>>>>> 377898c4
     }
 
     // in zero time also initiate the sending of the packets we have
@@ -381,6 +342,10 @@
          !gen.done(); gen.next()) {
         req = std::make_shared<Request>(
             gen.addr(), gen.size(), dmaReq.flag, masterId);
+
+        req->setStreamId(dmaReq.sid);
+        req->setSubStreamId(dmaReq.ssid);
+
         req->taskId(ContextSwitchTaskId::DMA);
         PacketPtr pkt = new Packet(req, dmaReq.cmd);
 
@@ -439,7 +404,6 @@
         panic("Unknown memory mode.");
 }
 
-<<<<<<< HEAD
 Addr
 DmaPort::getPacketAddr(PacketPtr pkt) {
   DmaReqState *state = pkt->findNextSenderState<DmaReqState>();
@@ -454,12 +418,8 @@
     return state->completionEvent;
 }
 
-BaseMasterPort &
-DmaDevice::getMasterPort(const std::string &if_name, PortID idx)
-=======
 Port &
 DmaDevice::getPort(const std::string &if_name, PortID idx)
->>>>>>> 377898c4
 {
     if (if_name == "dma") {
         return dmaPort;
