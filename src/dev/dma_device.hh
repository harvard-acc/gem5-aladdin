--- conflicted
+++ resolved
@@ -158,13 +158,8 @@
     bool multi_channel;
   protected:
 
-<<<<<<< HEAD
-    virtual bool recvTimingResp(PacketPtr pkt);
-    void recvRetry() ;
-=======
     bool recvTimingResp(PacketPtr pkt);
     void recvReqRetry() ;
->>>>>>> 2f3c4678
 
     void queueDma(unsigned channel_index, PacketPtr pkt);
 
