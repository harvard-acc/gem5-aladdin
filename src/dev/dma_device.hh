--- conflicted
+++ resolved
@@ -46,11 +46,8 @@
 #define __DEV_DMA_DEVICE_HH__
 
 #include <deque>
-<<<<<<< HEAD
 #include <memory>
-=======
 #include <vector>
->>>>>>> 52916859
 
 #include "base/circlebuf.hh"
 #include "dev/io_device.hh"
@@ -58,16 +55,13 @@
 #include "sim/drain.hh"
 #include "sim/system.hh"
 
-<<<<<<< HEAD
-class DmaPort : public MasterPort, public Drainable
-=======
 //Modification of DMA for Aladdin simulation
 #define MAX_DMA_REQUEST 64
 
 /* Maximum of DMA channels*/
 #define MAX_CHANNELS 20
-class DmaPort : public MasterPort
->>>>>>> 52916859
+
+class DmaPort : public MasterPort, public Drainable
 {
   private:
 
@@ -127,30 +121,20 @@
 
   public:
     /** The device that owns this port. */
-<<<<<<< HEAD
-    MemObject *const device;
-=======
     MemObject *device;
 
+    /** The system that device/port are in. This is used to select which mode
+     * we are currently operating in. */
+    System *const sys;
+
+    /** Id for all requests */
+    const MasterID masterId;
+
+  protected:
     /** Each deque represents a memory channel that never does any insertion or
      * removal in the middle. A vector of deques are used to represent
      * multi-chanel DMAs that requests across channels can be interleaved. */
     std::vector< std::deque<PacketPtr> > transmitList;
-
-    /** Event used to schedule a future sending from the transmit list. */
-    EventWrapper<DmaPort, &DmaPort::sendDma> sendEvent;
->>>>>>> 52916859
-
-    /** The system that device/port are in. This is used to select which mode
-     * we are currently operating in. */
-    System *const sys;
-
-    /** Id for all requests */
-    const MasterID masterId;
-
-  protected:
-    /** Use a deque as we never do any insertion or removal in the middle */
-    std::deque<PacketPtr> transmitList;
 
     /** Event used to schedule a future sending from the transmit list. */
     EventWrapper<DmaPort, &DmaPort::sendDma> sendEvent;
@@ -194,6 +178,8 @@
     Event* getPacketCompletionEvent(PacketPtr pkt);
 
   public:
+
+    DmaPort(MemObject *dev, System *s);
 
     DmaPort(MemObject *dev, System *s, unsigned max_req);
 
