--- conflicted
+++ resolved
@@ -60,12 +60,7 @@
 struct Output
 {
     virtual ~Output() {}
-<<<<<<< HEAD
     virtual void begin(std::string desc="") = 0;
-=======
-
-    virtual void begin() = 0;
->>>>>>> 377898c4
     virtual void end() = 0;
     virtual bool valid() const = 0;
 
