--- conflicted
+++ resolved
@@ -47,12 +47,88 @@
 from m5.objects import Root
 from m5.util import attrdict, fatal
 
-<<<<<<< HEAD
+# Try and include SQLAlchemy. If this is successful we allow it to be used,
+# otherwise it is disabled.
+try:
+    from sqlalchemy import *
+    from sqlalchemy.orm import sessionmaker
+    import sql as m5sql
+    SQL_ENABLED = True
+except:
+    print "Failed to import sqlalchemy or m5.stats.sql. " \
+          "SQL will not be enabled."
+    SQL_ENABLED = False
+
+# Global variable to determine if statistics output is enabled
+STATS_OUTPUT_ENABLED = False
+
+outputList = []
+
+# Keep track of the number of stats dumps performed. Lets us keep
+# track of the data we write to the SQL database
+dump_count = 0
+
+class OutputSQL(object):
+    """ Class which outputs the stats to a database. """
+    def __init__(self, filename):
+        """ Create the database and add the tables used to store the stats. """
+        self.filename = filename
+        self.db = m5sql.create_database(self.filename)
+        Session = sessionmaker(bind = self.db)
+        m5sql.create_tables(self.db)
+        self.session = Session()
+
+    def visit(self, stat):
+        """ Write the stats to the database.
+
+        On the first dump we also write the information about the stats to the
+        database. This is only done once.
+        """
+        global dump_count
+
+        if dump_count == 0:
+            m5sql.add_stat_info(stat, self.session)
+
+        m5sql.store_stat_value(stat, self.session, dump_count)
+
+    def __call__(self, context):
+        global dump_count
+
+        # On the first dump write the information about the stats to the
+        # database.
+        if dump_count == 0:
+            for name,stat in context.iterate():
+                m5sql.add_stat_info(stat, self.session)
+
+        # Write the values to the database.
+        for name,stat in context.iterate():
+            m5sql.store_stat_value(stat, self.session, dump_count)
+
+        # Commit our changes to the database. All changes are commited once
+        # to allow SQLAlchemy to optimize the database accesses, resulting in
+        # faster stats dumps.
+        self.session.commit()
+
+    def valid(self):
+        """ Checks if the database file exists at the specified location. """
+        return os.path.exists(self.filename)
+
+    def begin(self, desc):
+        m5sql.store_dump_desc(self.session, desc, dump_count)
+
+    def end(self):
+        """ Commits all the data at once. """
+        self.session.commit()
+
+def initText(filename, desc=True):
+    output = _m5.stats.initText(filename, desc)
+    outputList.append(output)
+    global STATS_OUTPUT_ENABLED
+    STATS_OUTPUT_ENABLED = True
+
 # Stat exports
 from _m5.stats import schedStatEvent as schedEvent
 from _m5.stats import periodicStatDump
-
-outputList = []
 
 def _url_factory(func):
     """Wrap a plain Python function with URL parsing helpers
@@ -147,84 +223,6 @@
         fatal("Illegal stat file type specified.")
 
     outputList.append(factory(parsed))
-=======
-# Try and include SQLAlchemy. If this is successful we allow it to be used,
-# otherwise it is disabled.
-try:
-    from sqlalchemy import *
-    from sqlalchemy.orm import sessionmaker
-    import sql as m5sql
-    SQL_ENABLED = True
-except:
-    print "Failed to import sqlalchemy or m5.stats.sql. SQL will not be enabled."
-    SQL_ENABLED = False
-
-# Global variable to determine if statistics output is enabled
-STATS_OUTPUT_ENABLED = False
-
-# Keep track of the number of stats dumps performed. Lets us keep
-# track of the data we write to the SQL database
-dump_count = 0
-
-class OutputSQL(object):
-    """ Class which outputs the stats to a database. """
-    def __init__(self, filename):
-        """ Create the database and add the tables used to store the stats. """
-        self.filename = filename
-        self.db = m5sql.create_database(self.filename)
-        Session = sessionmaker(bind = self.db)
-        m5sql.create_tables(self.db)
-        self.session = Session()
-
-    def visit(self, stat):
-        """ Write the stats to the database.
-
-        On the first dump we also write the information about the stats to the
-        database. This is only done once.
-        """
-        global dump_count
-
-        if dump_count == 0:
-            m5sql.add_stat_info(stat, self.session)
-
-        m5sql.store_stat_value(stat, self.session, dump_count)
-
-    def __call__(self, context):
-        global dump_count
-
-        # On the first dump write the information about the stats to the
-        # database.
-        if dump_count == 0:
-            for name,stat in context.iterate():
-                m5sql.add_stat_info(stat, self.session)
-
-        # Write the values to the database.
-        for name,stat in context.iterate():
-            m5sql.store_stat_value(stat, self.session, dump_count)
-
-        # Commit our changes to the database. All changes are commited once
-        # to allow SQLAlchemy to optimize the database accesses, resulting in
-        # faster stats dumps.
-        self.session.commit()
-
-    def valid(self):
-        """ Checks if the database file exists at the specified location. """
-        return os.path.exists(self.filename)
-
-    def begin(self, desc):
-        m5sql.store_dump_desc(self.session, desc, dump_count)
-
-    def end(self):
-        """ Commits all the data at once. """
-        self.session.commit()
-
-outputList = []
-def initText(filename, desc=True):
-    output = internal.stats.initText(filename, desc)
-    outputList.append(output)
-    global STATS_OUTPUT_ENABLED
-    STATS_OUTPUT_ENABLED = True
->>>>>>> 52916859
 
 def initSimStats():
     _m5.stats.initSimStats()
