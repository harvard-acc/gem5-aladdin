# Copyright (c) 2005 The Regents of The University of Michigan
# All rights reserved.
#
# Redistribution and use in source and binary forms, with or without
# modification, are permitted provided that the following conditions are
# met: redistributions of source code must retain the above copyright
# notice, this list of conditions and the following disclaimer;
# redistributions in binary form must reproduce the above copyright
# notice, this list of conditions and the following disclaimer in the
# documentation and/or other materials provided with the distribution;
# neither the name of the copyright holders nor the names of its
# contributors may be used to endorse or promote products derived from
# this software without specific prior written permission.
#
# THIS SOFTWARE IS PROVIDED BY THE COPYRIGHT HOLDERS AND CONTRIBUTORS
# "AS IS" AND ANY EXPRESS OR IMPLIED WARRANTIES, INCLUDING, BUT NOT
# LIMITED TO, THE IMPLIED WARRANTIES OF MERCHANTABILITY AND FITNESS FOR
# A PARTICULAR PURPOSE ARE DISCLAIMED. IN NO EVENT SHALL THE COPYRIGHT
# OWNER OR CONTRIBUTORS BE LIABLE FOR ANY DIRECT, INDIRECT, INCIDENTAL,
# SPECIAL, EXEMPLARY, OR CONSEQUENTIAL DAMAGES (INCLUDING, BUT NOT
# LIMITED TO, PROCUREMENT OF SUBSTITUTE GOODS OR SERVICES; LOSS OF USE,
# DATA, OR PROFITS; OR BUSINESS INTERRUPTION) HOWEVER CAUSED AND ON ANY
# THEORY OF LIABILITY, WHETHER IN CONTRACT, STRICT LIABILITY, OR TORT
# (INCLUDING NEGLIGENCE OR OTHERWISE) ARISING IN ANY WAY OUT OF THE USE
# OF THIS SOFTWARE, EVEN IF ADVISED OF THE POSSIBILITY OF SUCH DAMAGE.
#
# Authors: Nathan Binkert

import code
import datetime
import os
import socket
import sys

__all__ = [ 'options', 'arguments', 'main' ]

usage="%prog [gem5 options] script.py [script options]"
version="%prog 2.0"
brief_copyright=\
    "gem5 is copyrighted software; use the --copyright option for details."

def parse_options():
    import config
    from options import OptionParser

    options = OptionParser(usage=usage, version=version,
                           description=brief_copyright)
    option = options.add_option
    group = options.set_group

    # Help options
    option('-B', "--build-info", action="store_true", default=False,
        help="Show build information")
    option('-C', "--copyright", action="store_true", default=False,
        help="Show full copyright information")
    option('-R', "--readme", action="store_true", default=False,
        help="Show the readme")

    # Options for configuring the base simulator
    option('-d', "--outdir", metavar="DIR", default="m5out",
        help="Set the output directory to DIR [Default: %default]")
    option('-r', "--redirect-stdout", action="store_true", default=False,
        help="Redirect stdout (& stderr, without -e) to file")
    option('-e', "--redirect-stderr", action="store_true", default=False,
        help="Redirect stderr to file")
    option("--stdout-file", metavar="FILE", default="simout",
        help="Filename for -r redirection [Default: %default]")
    option("--stderr-file", metavar="FILE", default="simerr",
        help="Filename for -e redirection [Default: %default]")
    option('-i', "--interactive", action="store_true", default=False,
        help="Invoke the interactive interpreter after running the script")
    option("--pdb", action="store_true", default=False,
        help="Invoke the python debugger before running the script")
    option('-p', "--path", metavar="PATH[:PATH]", action='append', split=':',
        help="Prepend PATH to the system path when invoking the script")
    option('-q', "--quiet", action="count", default=0,
        help="Reduce verbosity")
    option('-v', "--verbose", action="count", default=0,
        help="Increase verbosity")

    # Statistics options
    group("Statistics Options")
    option("--stats-file", metavar="FILE", default="stats.txt",
        help="Sets the output file for statistics [Default: %default]")
    option("--stats-db-file", metavar="FILE", default="",
        help = "Sets the output database file for statistics [Default: \
            %default]")

    # Configuration Options
    group("Configuration Options")
    option("--dump-config", metavar="FILE", default="config.ini",
        help="Dump configuration output file [Default: %default]")
    option("--json-config", metavar="FILE", default="config.json",
        help="Create JSON output of the configuration [Default: %default]")
    option("--dot-config", metavar="FILE", default="config.dot",
        help="Create DOT & pdf outputs of the configuration [Default: %default]")
    option("--dot-dvfs-config", metavar="FILE", default=None,
        help="Create DOT & pdf outputs of the DVFS configuration" + \
             " [Default: %default]")

    # Debugging options
    group("Debugging Options")
    option("--debug-break", metavar="TICK[,TICK]", action='append', split=',',
        help="Create breakpoint(s) at TICK(s) " \
             "(kills process if no debugger attached)")
    option("--debug-help", action='store_true',
        help="Print help on debug flags")
    option("--debug-flags", metavar="FLAG[,FLAG]", action='append', split=',',
        help="Sets the flags for debug output (-FLAG disables a flag)")
    option("--debug-start", metavar="TICK", type='int',
        help="Start debug output at TICK")
    option("--debug-end", metavar="TICK", type='int',
        help="End debug output at TICK")
    option("--debug-file", metavar="FILE", default="cout",
        help="Sets the output file for debug [Default: %default]")
    option("--debug-ignore", metavar="EXPR", action='append', split=':',
        help="Ignore EXPR sim objects")
    option("--remote-gdb-port", type='int', default=7000,
        help="Remote gdb base port (set to 0 to disable listening)")

    # Help options
    group("Help Options")
    option("--list-sim-objects", action='store_true', default=False,
        help="List all built-in SimObjects, their params and default values")

    # load the options.py config file to allow people to set their own
    # default options
    options_file = config.get('options.py')
    if options_file:
        scope = { 'options' : options }
        execfile(options_file, scope)

    arguments = options.parse_args()
    return options,arguments

def interact(scope):
    banner = "gem5 Interactive Console"

    ipshell = None
    prompt_in1 = "gem5 \\#> "
    prompt_out = "gem5 \\#: "

    # Is IPython version 0.10 or earlier available?
    try:
        from IPython.Shell import IPShellEmbed
        ipshell = IPShellEmbed(argv=["-prompt_in1", prompt_in1,
                                     "-prompt_out", prompt_out],
                               banner=banner, user_ns=scope)
    except ImportError:
        pass

    # Is IPython version 0.11 or later available?
    if not ipshell:
        try:
            import IPython
            from IPython.config.loader import Config
            from IPython.terminal.embed import InteractiveShellEmbed

            cfg = Config()
            cfg.PromptManager.in_template = prompt_in1
            cfg.PromptManager.out_template = prompt_out
            ipshell = InteractiveShellEmbed(config=cfg, user_ns=scope,
                                            banner1=banner)
        except ImportError:
            pass

    if ipshell:
        ipshell()
    else:
        # Use the Python shell in the standard library if IPython
        # isn't available.
        code.InteractiveConsole(scope).interact(banner)

def main(*args):
    import m5

    import core
    import debug
    import defines
    import event
    import info
    import stats
    import trace

    from util import fatal, warn

    if len(args) == 0:
        options, arguments = parse_options()
    elif len(args) == 2:
        options, arguments = args
    else:
        raise TypeError, "main() takes 0 or 2 arguments (%d given)" % len(args)

    m5.options = options

    def check_tracing():
        if defines.TRACING_ON:
            return

        fatal("Tracing is not enabled.  Compile with TRACING_ON")

    # Set the main event queue for the main thread.
    event.mainq = event.getEventQueue(0)
    event.setEventQueue(event.mainq)

    if not os.path.isdir(options.outdir):
        os.makedirs(options.outdir)

    # These filenames are used only if the redirect_std* options are set
    stdout_file = os.path.join(options.outdir, options.stdout_file)
    stderr_file = os.path.join(options.outdir, options.stderr_file)

    # Print redirection notices here before doing any redirection
    if options.redirect_stdout and not options.redirect_stderr:
        print "Redirecting stdout and stderr to", stdout_file
    else:
        if options.redirect_stdout:
            print "Redirecting stdout to", stdout_file
        if options.redirect_stderr:
            print "Redirecting stderr to", stderr_file

    # Now redirect stdout/stderr as desired
    if options.redirect_stdout:
        redir_fd = os.open(stdout_file, os. O_WRONLY | os.O_CREAT | os.O_TRUNC)
        os.dup2(redir_fd, sys.stdout.fileno())
        if not options.redirect_stderr:
            os.dup2(redir_fd, sys.stderr.fileno())

    if options.redirect_stderr:
        redir_fd = os.open(stderr_file, os. O_WRONLY | os.O_CREAT | os.O_TRUNC)
        os.dup2(redir_fd, sys.stderr.fileno())

    done = False

    if options.build_info:
        done = True
        print 'Build information:'
        print
        print 'compiled %s' % defines.compileDate;
        print 'build options:'
        keys = defines.buildEnv.keys()
        keys.sort()
        for key in keys:
            val = defines.buildEnv[key]
            print '    %s = %s' % (key, val)
        print

    if options.copyright:
        done = True
        print info.COPYING
        print

    if options.readme:
        done = True
        print 'Readme:'
        print
        print info.README
        print

    if options.debug_help:
        done = True
        check_tracing()
        debug.help()

    if options.list_sim_objects:
        import SimObject
        done = True
        print "SimObjects:"
        objects = SimObject.allClasses.keys()
        objects.sort()
        for name in objects:
            obj = SimObject.allClasses[name]
            print "    %s" % obj
            params = obj._params.keys()
            params.sort()
            for pname in params:
                param = obj._params[pname]
                default = getattr(param, 'default', '')
                print "        %s" % pname
                if default:
                    print "            default: %s" % default
                print "            desc: %s" % param.desc
                print
            print

    if done:
        sys.exit(0)

    # setting verbose and quiet at the same time doesn't make sense
    if options.verbose > 0 and options.quiet > 0:
        options.usage(2)

    verbose = options.verbose - options.quiet
    if verbose >= 0:
        print "gem5 Simulator System.  http://gem5.org"
        print brief_copyright
        print

        print "gem5 compiled %s" % defines.compileDate;

        print "gem5 started %s" % \
            datetime.datetime.now().strftime("%b %e %Y %X")
        print "gem5 executing on %s, pid %d" % \
            (socket.gethostname(), os.getpid())

        # in Python 3 pipes.quote() is moved to shlex.quote()
        import pipes
        print "command line:", " ".join(map(pipes.quote, sys.argv))
        print

    # check to make sure we can find the listed script
    if not arguments or not os.path.isfile(arguments[0]):
        if arguments and not os.path.isfile(arguments[0]):
            print "Script %s not found" % arguments[0]

        options.usage(2)

    # tell C++ about output directory
    core.setOutputDir(options.outdir)

    # update the system path with elements from the -p option
    sys.path[0:0] = options.path

    # set stats options
<<<<<<< HEAD
    stats.addStatVisitor(options.stats_file)
=======
    if options.stats_db_file:
        stats.init_SQL(options.outdir, options.stats_db_file)

    if options.stats_file:
        stats.initText(options.stats_file)

    # Check that at least one stats output format is enabled
    if not stats.stats_output_enabled():
        warn("Unable to output statistics.")
>>>>>>> 52916859

    # set debugging options
    debug.setRemoteGDBPort(options.remote_gdb_port)
    for when in options.debug_break:
        debug.schedBreak(int(when))

    if options.debug_flags:
        check_tracing()

        on_flags = []
        off_flags = []
        for flag in options.debug_flags:
            off = False
            if flag.startswith('-'):
                flag = flag[1:]
                off = True

            if flag not in debug.flags:
                print >>sys.stderr, "invalid debug flag '%s'" % flag
                sys.exit(1)

            if off:
                debug.flags[flag].disable()
            else:
                debug.flags[flag].enable()

    if options.debug_start:
        check_tracing()
        e = event.create(trace.enable, event.Event.Debug_Enable_Pri)
        event.mainq.schedule(e, options.debug_start)
    else:
        trace.enable()

    if options.debug_end:
        check_tracing()
        e = event.create(trace.disable, event.Event.Debug_Enable_Pri)
        event.mainq.schedule(e, options.debug_end)

    trace.output(options.debug_file)

    for ignore in options.debug_ignore:
        check_tracing()
        trace.ignore(ignore)

    sys.argv = arguments
    sys.path = [ os.path.dirname(sys.argv[0]) ] + sys.path

    filename = sys.argv[0]
    filedata = file(filename, 'r').read()
    filecode = compile(filedata, filename, 'exec')
    scope = { '__file__' : filename,
              '__name__' : '__m5_main__' }

    # we want readline if we're doing anything interactive
    if options.interactive or options.pdb:
        exec "import readline" in scope

    # if pdb was requested, execfile the thing under pdb, otherwise,
    # just do the execfile normally
    if options.pdb:
        import pdb
        import traceback

        pdb = pdb.Pdb()
        try:
            pdb.run(filecode, scope)
        except SystemExit:
            print "The program exited via sys.exit(). Exit status: ",
            print sys.exc_info()[1]
        except:
            traceback.print_exc()
            print "Uncaught exception. Entering post mortem debugging"
            t = sys.exc_info()[2]
            while t.tb_next is not None:
                t = t.tb_next
                pdb.interaction(t.tb_frame,t)
    else:
        exec filecode in scope

    # once the script is done
    if options.interactive:
        interact(scope)

if __name__ == '__main__':
    from pprint import pprint

    options, arguments = parse_options()

    print 'opts:'
    pprint(options, indent=4)
    print

    print 'args:'
    pprint(arguments, indent=4)<|MERGE_RESOLUTION|>--- conflicted
+++ resolved
@@ -322,9 +322,6 @@
     sys.path[0:0] = options.path
 
     # set stats options
-<<<<<<< HEAD
-    stats.addStatVisitor(options.stats_file)
-=======
     if options.stats_db_file:
         stats.init_SQL(options.outdir, options.stats_db_file)
 
@@ -334,7 +331,6 @@
     # Check that at least one stats output format is enabled
     if not stats.stats_output_enabled():
         warn("Unable to output statistics.")
->>>>>>> 52916859
 
     # set debugging options
     debug.setRemoteGDBPort(options.remote_gdb_port)
