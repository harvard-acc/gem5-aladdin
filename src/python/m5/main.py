# Copyright (c) 2016 ARM Limited
# All rights reserved.
#
# The license below extends only to copyright in the software and shall
# not be construed as granting a license to any other intellectual
# property including but not limited to intellectual property relating
# to a hardware implementation of the functionality of the software
# licensed hereunder.  You may use the software subject to the license
# terms below provided that you ensure that this notice is replicated
# unmodified and in its entirety in all distributions of the software,
# modified or unmodified, in source code or in binary form.
#
# Copyright (c) 2005 The Regents of The University of Michigan
# All rights reserved.
#
# Redistribution and use in source and binary forms, with or without
# modification, are permitted provided that the following conditions are
# met: redistributions of source code must retain the above copyright
# notice, this list of conditions and the following disclaimer;
# redistributions in binary form must reproduce the above copyright
# notice, this list of conditions and the following disclaimer in the
# documentation and/or other materials provided with the distribution;
# neither the name of the copyright holders nor the names of its
# contributors may be used to endorse or promote products derived from
# this software without specific prior written permission.
#
# THIS SOFTWARE IS PROVIDED BY THE COPYRIGHT HOLDERS AND CONTRIBUTORS
# "AS IS" AND ANY EXPRESS OR IMPLIED WARRANTIES, INCLUDING, BUT NOT
# LIMITED TO, THE IMPLIED WARRANTIES OF MERCHANTABILITY AND FITNESS FOR
# A PARTICULAR PURPOSE ARE DISCLAIMED. IN NO EVENT SHALL THE COPYRIGHT
# OWNER OR CONTRIBUTORS BE LIABLE FOR ANY DIRECT, INDIRECT, INCIDENTAL,
# SPECIAL, EXEMPLARY, OR CONSEQUENTIAL DAMAGES (INCLUDING, BUT NOT
# LIMITED TO, PROCUREMENT OF SUBSTITUTE GOODS OR SERVICES; LOSS OF USE,
# DATA, OR PROFITS; OR BUSINESS INTERRUPTION) HOWEVER CAUSED AND ON ANY
# THEORY OF LIABILITY, WHETHER IN CONTRACT, STRICT LIABILITY, OR TORT
# (INCLUDING NEGLIGENCE OR OTHERWISE) ARISING IN ANY WAY OUT OF THE USE
# OF THIS SOFTWARE, EVEN IF ADVISED OF THE POSSIBILITY OF SUCH DAMAGE.
#
# Authors: Nathan Binkert

import code
import datetime
import os
import socket
import sys

__all__ = [ 'options', 'arguments', 'main' ]

usage="%prog [gem5 options] script.py [script options]"
version="%prog 2.0"
brief_copyright=\
    "gem5 is copyrighted software; use the --copyright option for details."

def parse_options():
    import config
    from options import OptionParser

    options = OptionParser(usage=usage, version=version,
                           description=brief_copyright)
    option = options.add_option
    group = options.set_group

    listener_modes = ( "on", "off", "auto" )

    # Help options
    option('-B', "--build-info", action="store_true", default=False,
        help="Show build information")
    option('-C', "--copyright", action="store_true", default=False,
        help="Show full copyright information")
    option('-R', "--readme", action="store_true", default=False,
        help="Show the readme")

    # Options for configuring the base simulator
    option('-d', "--outdir", metavar="DIR", default="m5out",
        help="Set the output directory to DIR [Default: %default]")
    option('-r', "--redirect-stdout", action="store_true", default=False,
        help="Redirect stdout (& stderr, without -e) to file")
    option('-e', "--redirect-stderr", action="store_true", default=False,
        help="Redirect stderr to file")
    option("--stdout-file", metavar="FILE", default="simout",
        help="Filename for -r redirection [Default: %default]")
    option("--stderr-file", metavar="FILE", default="simerr",
        help="Filename for -e redirection [Default: %default]")
    option("--listener-mode", metavar="{on,off,auto}",
        choices=listener_modes, default="auto",
        help="Port (e.g., gdb) listener mode (auto: Enable if running " \
        "interactively) [Default: %default]")
    option("--listener-loopback-only", action="store_true", default=False,
        help="Port listeners will only accept connections over the " \
        "loopback device")
    option('-i', "--interactive", action="store_true", default=False,
        help="Invoke the interactive interpreter after running the script")
    option("--pdb", action="store_true", default=False,
        help="Invoke the python debugger before running the script")
    option('-p', "--path", metavar="PATH[:PATH]", action='append', split=':',
        help="Prepend PATH to the system path when invoking the script")
    option('-q', "--quiet", action="count", default=0,
        help="Reduce verbosity")
    option('-v', "--verbose", action="count", default=0,
        help="Increase verbosity")

    # Statistics options
    group("Statistics Options")
    option("--stats-file", metavar="FILE", default="stats.txt",
        help="Sets the output file for statistics [Default: %default]")
    option("--stats-db-file", metavar="FILE", default="",
        help = "Sets the output database file for statistics [Default: \
            %default]")

    # Configuration Options
    group("Configuration Options")
    option("--dump-config", metavar="FILE", default="config.ini",
        help="Dump configuration output file [Default: %default]")
    option("--json-config", metavar="FILE", default="config.json",
        help="Create JSON output of the configuration [Default: %default]")
    option("--dot-config", metavar="FILE", default="config.dot",
        help="Create DOT & pdf outputs of the configuration [Default: %default]")
    option("--dot-dvfs-config", metavar="FILE", default=None,
        help="Create DOT & pdf outputs of the DVFS configuration" + \
             " [Default: %default]")

    # Debugging options
    group("Debugging Options")
    option("--debug-break", metavar="TICK[,TICK]", action='append', split=',',
        help="Create breakpoint(s) at TICK(s) " \
             "(kills process if no debugger attached)")
    option("--debug-help", action='store_true',
        help="Print help on debug flags")
    option("--debug-flags", metavar="FLAG[,FLAG]", action='append', split=',',
        help="Sets the flags for debug output (-FLAG disables a flag)")
    option("--debug-start", metavar="TICK", type='int',
        help="Start debug output at TICK")
    option("--debug-end", metavar="TICK", type='int',
        help="End debug output at TICK")
    option("--debug-file", metavar="FILE", default="cout",
        help="Sets the output file for debug [Default: %default]")
    option("--debug-ignore", metavar="EXPR", action='append', split=':',
        help="Ignore EXPR sim objects")
    option("--remote-gdb-port", type='int', default=7000,
        help="Remote gdb base port (set to 0 to disable listening)")

    # Help options
    group("Help Options")
    option("--list-sim-objects", action='store_true', default=False,
        help="List all built-in SimObjects, their params and default values")

    # load the options.py config file to allow people to set their own
    # default options
    options_file = config.get('options.py')
    if options_file:
        scope = { 'options' : options }
        execfile(options_file, scope)

    arguments = options.parse_args()
    return options,arguments

def interact(scope):
    banner = "gem5 Interactive Console"

    ipshell = None
    prompt_in1 = "gem5 \\#> "
    prompt_out = "gem5 \\#: "

    # Is IPython version 0.10 or earlier available?
    try:
        from IPython.Shell import IPShellEmbed
        ipshell = IPShellEmbed(argv=["-prompt_in1", prompt_in1,
                                     "-prompt_out", prompt_out],
                               banner=banner, user_ns=scope)
    except ImportError:
        pass

    # Is IPython version 0.11 or later available?
    if not ipshell:
        try:
            import IPython
            from IPython.config.loader import Config
            from IPython.terminal.embed import InteractiveShellEmbed

            cfg = Config()
            cfg.PromptManager.in_template = prompt_in1
            cfg.PromptManager.out_template = prompt_out
            ipshell = InteractiveShellEmbed(config=cfg, user_ns=scope,
                                            banner1=banner)
        except ImportError:
            pass

    if ipshell:
        ipshell()
    else:
        # Use the Python shell in the standard library if IPython
        # isn't available.
        code.InteractiveConsole(scope).interact(banner)

def main(*args):
    import m5

    import core
    import debug
    import defines
    import event
    import info
    import stats
    import trace

<<<<<<< HEAD
    from util import fatal, warn
=======
    from util import inform, fatal, panic, isInteractive
>>>>>>> 3a02fcba

    if len(args) == 0:
        options, arguments = parse_options()
    elif len(args) == 2:
        options, arguments = args
    else:
        raise TypeError, "main() takes 0 or 2 arguments (%d given)" % len(args)

    m5.options = options

    def check_tracing():
        if defines.TRACING_ON:
            return

        fatal("Tracing is not enabled.  Compile with TRACING_ON")

    # Set the main event queue for the main thread.
    event.mainq = event.getEventQueue(0)
    event.setEventQueue(event.mainq)

    if not os.path.isdir(options.outdir):
        os.makedirs(options.outdir)

    # These filenames are used only if the redirect_std* options are set
    stdout_file = os.path.join(options.outdir, options.stdout_file)
    stderr_file = os.path.join(options.outdir, options.stderr_file)

    # Print redirection notices here before doing any redirection
    if options.redirect_stdout and not options.redirect_stderr:
        print "Redirecting stdout and stderr to", stdout_file
    else:
        if options.redirect_stdout:
            print "Redirecting stdout to", stdout_file
        if options.redirect_stderr:
            print "Redirecting stderr to", stderr_file

    # Now redirect stdout/stderr as desired
    if options.redirect_stdout:
        redir_fd = os.open(stdout_file, os. O_WRONLY | os.O_CREAT | os.O_TRUNC)
        os.dup2(redir_fd, sys.stdout.fileno())
        if not options.redirect_stderr:
            os.dup2(redir_fd, sys.stderr.fileno())

    if options.redirect_stderr:
        redir_fd = os.open(stderr_file, os. O_WRONLY | os.O_CREAT | os.O_TRUNC)
        os.dup2(redir_fd, sys.stderr.fileno())

    done = False

    if options.build_info:
        done = True
        print 'Build information:'
        print
        print 'compiled %s' % defines.compileDate;
        print 'build options:'
        keys = defines.buildEnv.keys()
        keys.sort()
        for key in keys:
            val = defines.buildEnv[key]
            print '    %s = %s' % (key, val)
        print

    if options.copyright:
        done = True
        print info.COPYING
        print

    if options.readme:
        done = True
        print 'Readme:'
        print
        print info.README
        print

    if options.debug_help:
        done = True
        check_tracing()
        debug.help()

    if options.list_sim_objects:
        import SimObject
        done = True
        print "SimObjects:"
        objects = SimObject.allClasses.keys()
        objects.sort()
        for name in objects:
            obj = SimObject.allClasses[name]
            print "    %s" % obj
            params = obj._params.keys()
            params.sort()
            for pname in params:
                param = obj._params[pname]
                default = getattr(param, 'default', '')
                print "        %s" % pname
                if default:
                    print "            default: %s" % default
                print "            desc: %s" % param.desc
                print
            print

    if done:
        sys.exit(0)

    # setting verbose and quiet at the same time doesn't make sense
    if options.verbose > 0 and options.quiet > 0:
        options.usage(2)

    verbose = options.verbose - options.quiet
    if verbose >= 0:
        print "gem5 Simulator System.  http://gem5.org"
        print brief_copyright
        print

        print "gem5 compiled %s" % defines.compileDate;

        print "gem5 started %s" % \
            datetime.datetime.now().strftime("%b %e %Y %X")
        print "gem5 executing on %s, pid %d" % \
            (socket.gethostname(), os.getpid())

        # in Python 3 pipes.quote() is moved to shlex.quote()
        import pipes
        print "command line:", " ".join(map(pipes.quote, sys.argv))
        print

    # check to make sure we can find the listed script
    if not arguments or not os.path.isfile(arguments[0]):
        if arguments and not os.path.isfile(arguments[0]):
            print "Script %s not found" % arguments[0]

        options.usage(2)

    # tell C++ about output directory
    core.setOutputDir(options.outdir)

    # update the system path with elements from the -p option
    sys.path[0:0] = options.path

    # set stats options
    if options.stats_db_file:
        stats.init_SQL(options.outdir, options.stats_db_file)

    if options.stats_file:
        stats.initText(options.stats_file)

    # Check that at least one stats output format is enabled
    if not stats.stats_output_enabled():
        warn("Unable to output statistics.")

    # Disable listeners unless running interactively or explicitly
    # enabled
    if options.listener_mode == "off":
        m5.disableAllListeners()
    elif options.listener_mode == "auto":
        if not isInteractive():
            inform("Standard input is not a terminal, disabling listeners.")
            m5.disableAllListeners()
    elif options.listener_mode == "on":
        pass
    else:
        panic("Unhandled listener mode: %s" % options.listener_mode)

    if options.listener_loopback_only:
        m5.listenersLoopbackOnly()

    # set debugging options
    debug.setRemoteGDBPort(options.remote_gdb_port)
    for when in options.debug_break:
        debug.schedBreak(int(when))

    if options.debug_flags:
        check_tracing()

        on_flags = []
        off_flags = []
        for flag in options.debug_flags:
            off = False
            if flag.startswith('-'):
                flag = flag[1:]
                off = True

            if flag not in debug.flags:
                print >>sys.stderr, "invalid debug flag '%s'" % flag
                sys.exit(1)

            if off:
                debug.flags[flag].disable()
            else:
                debug.flags[flag].enable()

    if options.debug_start:
        check_tracing()
        e = event.create(trace.enable, event.Event.Debug_Enable_Pri)
        event.mainq.schedule(e, options.debug_start)
    else:
        trace.enable()

    if options.debug_end:
        check_tracing()
        e = event.create(trace.disable, event.Event.Debug_Enable_Pri)
        event.mainq.schedule(e, options.debug_end)

    trace.output(options.debug_file)

    for ignore in options.debug_ignore:
        check_tracing()
        trace.ignore(ignore)

    sys.argv = arguments
    sys.path = [ os.path.dirname(sys.argv[0]) ] + sys.path

    filename = sys.argv[0]
    filedata = file(filename, 'r').read()
    filecode = compile(filedata, filename, 'exec')
    scope = { '__file__' : filename,
              '__name__' : '__m5_main__' }

    # if pdb was requested, execfile the thing under pdb, otherwise,
    # just do the execfile normally
    if options.pdb:
        import pdb
        import traceback

        pdb = pdb.Pdb()
        try:
            pdb.run(filecode, scope)
        except SystemExit:
            print "The program exited via sys.exit(). Exit status: ",
            print sys.exc_info()[1]
        except:
            traceback.print_exc()
            print "Uncaught exception. Entering post mortem debugging"
            t = sys.exc_info()[2]
            while t.tb_next is not None:
                t = t.tb_next
                pdb.interaction(t.tb_frame,t)
    else:
        exec filecode in scope

    # once the script is done
    if options.interactive:
        interact(scope)

if __name__ == '__main__':
    from pprint import pprint

    options, arguments = parse_options()

    print 'opts:'
    pprint(options, indent=4)
    print

    print 'args:'
    pprint(arguments, indent=4)<|MERGE_RESOLUTION|>--- conflicted
+++ resolved
@@ -203,11 +203,7 @@
     import stats
     import trace
 
-<<<<<<< HEAD
-    from util import fatal, warn
-=======
-    from util import inform, fatal, panic, isInteractive
->>>>>>> 3a02fcba
+    from util import inform, fatal, warn, panic, isInteractive
 
     if len(args) == 0:
         options, arguments = parse_options()
