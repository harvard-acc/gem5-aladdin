/*
 * Copyright (c) 2012, 2014 ARM Limited
 * All rights reserved
 *
 * The license below extends only to copyright in the software and shall
 * not be construed as granting a license to any other intellectual
 * property including but not limited to intellectual property relating
 * to a hardware implementation of the functionality of the software
 * licensed hereunder.  You may use the software subject to the license
 * terms below provided that you ensure that this notice is replicated
 * unmodified and in its entirety in all distributions of the software,
 * modified or unmodified, in source code or in binary form.
 *
 * Redistribution and use in source and binary forms, with or without
 * modification, are permitted provided that the following conditions are
 * met: redistributions of source code must retain the above copyright
 * notice, this list of conditions and the following disclaimer;
 * redistributions in binary form must reproduce the above copyright
 * notice, this list of conditions and the following disclaimer in the
 * documentation and/or other materials provided with the distribution;
 * neither the name of the copyright holders nor the names of its
 * contributors may be used to endorse or promote products derived from
 * this software without specific prior written permission.
 *
 * THIS SOFTWARE IS PROVIDED BY THE COPYRIGHT HOLDERS AND CONTRIBUTORS
 * "AS IS" AND ANY EXPRESS OR IMPLIED WARRANTIES, INCLUDING, BUT NOT
 * LIMITED TO, THE IMPLIED WARRANTIES OF MERCHANTABILITY AND FITNESS FOR
 * A PARTICULAR PURPOSE ARE DISCLAIMED. IN NO EVENT SHALL THE COPYRIGHT
 * OWNER OR CONTRIBUTORS BE LIABLE FOR ANY DIRECT, INDIRECT, INCIDENTAL,
 * SPECIAL, EXEMPLARY, OR CONSEQUENTIAL DAMAGES (INCLUDING, BUT NOT
 * LIMITED TO, PROCUREMENT OF SUBSTITUTE GOODS OR SERVICES; LOSS OF USE,
 * DATA, OR PROFITS; OR BUSINESS INTERRUPTION) HOWEVER CAUSED AND ON ANY
 * THEORY OF LIABILITY, WHETHER IN CONTRACT, STRICT LIABILITY, OR TORT
 * (INCLUDING NEGLIGENCE OR OTHERWISE) ARISING IN ANY WAY OUT OF THE USE
 * OF THIS SOFTWARE, EVEN IF ADVISED OF THE POSSIBILITY OF SUCH DAMAGE.
 *
 * Authors: Andreas Hansson
 */

#include <sys/mman.h>
#include <sys/types.h>
#include <sys/user.h>
#include <fcntl.h>
#include <unistd.h>
#include <zlib.h>

#include <cerrno>
#include <climits>
#include <cstdio>
#include <iostream>
#include <string>

#include "base/trace.hh"
#include "debug/AddrRanges.hh"
#include "debug/Checkpoint.hh"
#include "mem/abstract_mem.hh"
#include "mem/physical.hh"

/**
 * On Linux, MAP_NORESERVE allow us to simulate a very large memory
 * without committing to actually providing the swap space on the
 * host. On OSX the MAP_NORESERVE flag does not exist, so simply make
 * it 0.
 */
#if defined(__APPLE__)
#ifndef MAP_NORESERVE
#define MAP_NORESERVE 0
#endif
#endif

using namespace std;

PhysicalMemory::PhysicalMemory(const string& _name,
                               const vector<AbstractMemory*>& _memories,
                               bool mmap_using_noreserve) :
    _name(_name), rangeCache(addrMap.end()), size(0),
    mmapUsingNoReserve(mmap_using_noreserve)
{
    if (mmap_using_noreserve)
        warn("Not reserving swap space. May cause SIGSEGV on actual usage\n");

    // add the memories from the system to the address map as
    // appropriate
    for (const auto& m : _memories) {
        // only add the memory if it is part of the global address map
        if (m->isInAddrMap()) {
            memories.push_back(m);

            // calculate the total size once and for all
            size += m->size();

            // add the range to our interval tree and make sure it does not
            // intersect an existing range
<<<<<<< HEAD
            fprintf(stderr, "size = %lu\n", size);
            if (addrMap.insert((*m)->getAddrRange(), *m) == addrMap.end())
                fatal("Memory address range for %s is overlapping\n",
                      (*m)->name());
=======
            fatal_if(addrMap.insert(m->getAddrRange(), m) == addrMap.end(),
                     "Memory address range for %s is overlapping\n",
                     m->name());
>>>>>>> 71bd3472
        } else {
            // this type of memory is used e.g. as reference memory by
            // Ruby, and they also needs a backing store, but should
            // not be part of the global address map
            DPRINTF(AddrRanges,
                    "Skipping memory %s that is not in global address map\n",
                    m->name());

            // sanity check
            fatal_if(m->getAddrRange().interleaved(),
                     "Memory %s that is not in the global address map cannot "
                     "be interleaved\n", m->name());

            // simply do it independently, also note that this kind of
            // memories are allowed to overlap in the logic address
            // map
            vector<AbstractMemory*> unmapped_mems{m};
            createBackingStore(m->getAddrRange(), unmapped_mems);
        }
    }

    // iterate over the increasing addresses and chunks of contiguous
    // space to be mapped to backing store, create it and inform the
    // memories
    vector<AddrRange> intlv_ranges;
    vector<AbstractMemory*> curr_memories;
    for (const auto& r : addrMap) {
        // simply skip past all memories that are null and hence do
        // not need any backing store
        if (!r.second->isNull()) {
            // if the range is interleaved then save it for now
            if (r.first.interleaved()) {
                // if we already got interleaved ranges that are not
                // part of the same range, then first do a merge
                // before we add the new one
                if (!intlv_ranges.empty() &&
                    !intlv_ranges.back().mergesWith(r.first)) {
                    AddrRange merged_range(intlv_ranges);
                    createBackingStore(merged_range, curr_memories);
                    intlv_ranges.clear();
                    curr_memories.clear();
                }
                intlv_ranges.push_back(r.first);
                curr_memories.push_back(r.second);
            } else {
                vector<AbstractMemory*> single_memory{r.second};
                createBackingStore(r.first, single_memory);
            }
        }
    }

    // if there is still interleaved ranges waiting to be merged, go
    // ahead and do it
    if (!intlv_ranges.empty()) {
        AddrRange merged_range(intlv_ranges);
        createBackingStore(merged_range, curr_memories);
    }
}

void
PhysicalMemory::createBackingStore(AddrRange range,
                                   const vector<AbstractMemory*>& _memories)
{
    panic_if(range.interleaved(),
             "Cannot create backing store for interleaved range %s\n",
              range.to_string());

    // perform the actual mmap
    DPRINTF(AddrRanges, "Creating backing store for range %s with size %d\n",
            range.to_string(), range.size());
    int map_flags = MAP_ANON | MAP_PRIVATE;

    // to be able to simulate very large memories, the user can opt to
    // pass noreserve to mmap
    if (mmapUsingNoReserve) {
        map_flags |= MAP_NORESERVE;
    }

    uint8_t* pmem = (uint8_t*) mmap(NULL, range.size(),
                                    PROT_READ | PROT_WRITE,
                                    map_flags, -1, 0);

    if (pmem == (uint8_t*) MAP_FAILED) {
        perror("mmap");
        fatal("Could not mmap %d bytes for range %s!\n", range.size(),
              range.to_string());
    }

    // remember this backing store so we can checkpoint it and unmap
    // it appropriately
    backingStore.push_back(make_pair(range, pmem));

    // point the memories to their backing store
    for (const auto& m : _memories) {
        DPRINTF(AddrRanges, "Mapping memory %s to backing store\n",
                m->name());
        m->setBackingStore(pmem);
    }
}

PhysicalMemory::~PhysicalMemory()
{
    // unmap the backing store
    for (auto& s : backingStore)
        munmap((char*)s.second, s.first.size());
}

bool
PhysicalMemory::isMemAddr(Addr addr) const
{
    // see if the address is within the last matched range
    if (rangeCache != addrMap.end() && rangeCache->first.contains(addr)) {
        return true;
    } else {
        // lookup in the interval tree
        const auto& r = addrMap.find(addr);
        if (r == addrMap.end()) {
            // not in the cache, and not in the tree
            return false;
        }
        // the range is in the tree, update the cache
        rangeCache = r;
        return true;
    }
}

AddrRangeList
PhysicalMemory::getConfAddrRanges() const
{
    // this could be done once in the constructor, but since it is unlikely to
    // be called more than once the iteration should not be a problem
    AddrRangeList ranges;
    vector<AddrRange> intlv_ranges;
    for (const auto& r : addrMap) {
        if (r.second->isConfReported()) {
            // if the range is interleaved then save it for now
            if (r.first.interleaved()) {
                // if we already got interleaved ranges that are not
                // part of the same range, then first do a merge
                // before we add the new one
                if (!intlv_ranges.empty() &&
                    !intlv_ranges.back().mergesWith(r.first)) {
                    ranges.push_back(AddrRange(intlv_ranges));
                    intlv_ranges.clear();
                }
                intlv_ranges.push_back(r.first);
            } else {
                // keep the current range
                ranges.push_back(r.first);
            }
        }
    }

    // if there is still interleaved ranges waiting to be merged,
    // go ahead and do it
    if (!intlv_ranges.empty()) {
        ranges.push_back(AddrRange(intlv_ranges));
    }

    return ranges;
}

void
PhysicalMemory::access(PacketPtr pkt)
{
    assert(pkt->isRequest());
    Addr addr = pkt->getAddr();
    if (rangeCache != addrMap.end() && rangeCache->first.contains(addr)) {
        rangeCache->second->access(pkt);
    } else {
        // do not update the cache here, as we typically call
        // isMemAddr before calling access
        const auto& m = addrMap.find(addr);
        assert(m != addrMap.end());
        m->second->access(pkt);
    }
}

void
PhysicalMemory::functionalAccess(PacketPtr pkt)
{
    assert(pkt->isRequest());
    Addr addr = pkt->getAddr();
    if (rangeCache != addrMap.end() && rangeCache->first.contains(addr)) {
        rangeCache->second->functionalAccess(pkt);
    } else {
        // do not update the cache here, as we typically call
        // isMemAddr before calling functionalAccess
        const auto& m = addrMap.find(addr);
        assert(m != addrMap.end());
        m->second->functionalAccess(pkt);
    }
}

void
PhysicalMemory::serialize(ostream& os)
{
    // serialize all the locked addresses and their context ids
    vector<Addr> lal_addr;
    vector<int> lal_cid;

    for (auto& m : memories) {
        const list<LockedAddr>& locked_addrs = m->getLockedAddrList();
        for (const auto& l : locked_addrs) {
            lal_addr.push_back(l.addr);
            lal_cid.push_back(l.contextId);
        }
    }

    arrayParamOut(os, "lal_addr", lal_addr);
    arrayParamOut(os, "lal_cid", lal_cid);

    // serialize the backing stores
    unsigned int nbr_of_stores = backingStore.size();
    SERIALIZE_SCALAR(nbr_of_stores);

    unsigned int store_id = 0;
    // store each backing store memory segment in a file
    for (auto& s : backingStore) {
        nameOut(os, csprintf("%s.store%d", name(), store_id));
        serializeStore(os, store_id++, s.first, s.second);
    }
}

void
PhysicalMemory::serializeStore(ostream& os, unsigned int store_id,
                               AddrRange range, uint8_t* pmem)
{
    // we cannot use the address range for the name as the
    // memories that are not part of the address map can overlap
    string filename = name() + ".store" + to_string(store_id) + ".pmem";
    long range_size = range.size();

    DPRINTF(Checkpoint, "Serializing physical memory %s with size %d\n",
            filename, range_size);

    SERIALIZE_SCALAR(store_id);
    SERIALIZE_SCALAR(filename);
    SERIALIZE_SCALAR(range_size);

    // write memory file
    string filepath = Checkpoint::dir() + "/" + filename.c_str();
    gzFile compressed_mem = gzopen(filepath.c_str(), "wb");
    if (compressed_mem == NULL)
        fatal("Can't open physical memory checkpoint file '%s'\n",
              filename);

    uint64_t pass_size = 0;

    // gzwrite fails if (int)len < 0 (gzwrite returns int)
    for (uint64_t written = 0; written < range.size();
         written += pass_size) {
        pass_size = (uint64_t)INT_MAX < (range.size() - written) ?
            (uint64_t)INT_MAX : (range.size() - written);

        if (gzwrite(compressed_mem, pmem + written,
                    (unsigned int) pass_size) != (int) pass_size) {
            fatal("Write failed on physical memory checkpoint file '%s'\n",
                  filename);
        }
    }

    // close the compressed stream and check that the exit status
    // is zero
    if (gzclose(compressed_mem))
        fatal("Close failed on physical memory checkpoint file '%s'\n",
              filename);

}

void
PhysicalMemory::unserialize(Checkpoint* cp, const string& section)
{
    // unserialize the locked addresses and map them to the
    // appropriate memory controller
    vector<Addr> lal_addr;
    vector<int> lal_cid;
    arrayParamIn(cp, section, "lal_addr", lal_addr);
    arrayParamIn(cp, section, "lal_cid", lal_cid);
    for(size_t i = 0; i < lal_addr.size(); ++i) {
        const auto& m = addrMap.find(lal_addr[i]);
        m->second->addLockedAddr(LockedAddr(lal_addr[i], lal_cid[i]));
    }

    // unserialize the backing stores
    unsigned int nbr_of_stores;
    UNSERIALIZE_SCALAR(nbr_of_stores);

    for (unsigned int i = 0; i < nbr_of_stores; ++i) {
        unserializeStore(cp, csprintf("%s.store%d", section, i));
    }

}

void
PhysicalMemory::unserializeStore(Checkpoint* cp, const string& section)
{
    const uint32_t chunk_size = 16384;

    unsigned int store_id;
    UNSERIALIZE_SCALAR(store_id);

    string filename;
    UNSERIALIZE_SCALAR(filename);
    string filepath = cp->cptDir + "/" + filename;

    // mmap memoryfile
    gzFile compressed_mem = gzopen(filepath.c_str(), "rb");
    if (compressed_mem == NULL)
        fatal("Can't open physical memory checkpoint file '%s'", filename);

    // we've already got the actual backing store mapped
    uint8_t* pmem = backingStore[store_id].second;
    AddrRange range = backingStore[store_id].first;

    long range_size;
    UNSERIALIZE_SCALAR(range_size);

    DPRINTF(Checkpoint, "Unserializing physical memory %s with size %d\n",
            filename, range_size);

    if (range_size != range.size())
        fatal("Memory range size has changed! Saw %lld, expected %lld\n",
              range_size, range.size());

    uint64_t curr_size = 0;
    long* temp_page = new long[chunk_size];
    long* pmem_current;
    uint32_t bytes_read;
    while (curr_size < range.size()) {
        bytes_read = gzread(compressed_mem, temp_page, chunk_size);
        if (bytes_read == 0)
            break;

        assert(bytes_read % sizeof(long) == 0);

        for (uint32_t x = 0; x < bytes_read / sizeof(long); x++) {
            // Only copy bytes that are non-zero, so we don't give
            // the VM system hell
            if (*(temp_page + x) != 0) {
                pmem_current = (long*)(pmem + curr_size + x * sizeof(long));
                *pmem_current = *(temp_page + x);
            }
        }
        curr_size += bytes_read;
    }

    delete[] temp_page;

    if (gzclose(compressed_mem))
        fatal("Close failed on physical memory checkpoint file '%s'\n",
              filename);
}<|MERGE_RESOLUTION|>--- conflicted
+++ resolved
@@ -91,16 +91,9 @@
 
             // add the range to our interval tree and make sure it does not
             // intersect an existing range
-<<<<<<< HEAD
-            fprintf(stderr, "size = %lu\n", size);
-            if (addrMap.insert((*m)->getAddrRange(), *m) == addrMap.end())
-                fatal("Memory address range for %s is overlapping\n",
-                      (*m)->name());
-=======
             fatal_if(addrMap.insert(m->getAddrRange(), m) == addrMap.end(),
                      "Memory address range for %s is overlapping\n",
                      m->name());
->>>>>>> 71bd3472
         } else {
             // this type of memory is used e.g. as reference memory by
             // Ruby, and they also needs a backing store, but should
