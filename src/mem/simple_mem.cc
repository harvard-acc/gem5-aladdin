/*
 * Copyright (c) 2010-2013 ARM Limited
 * All rights reserved
 *
 * The license below extends only to copyright in the software and shall
 * not be construed as granting a license to any other intellectual
 * property including but not limited to intellectual property relating
 * to a hardware implementation of the functionality of the software
 * licensed hereunder.  You may use the software subject to the license
 * terms below provided that you ensure that this notice is replicated
 * unmodified and in its entirety in all distributions of the software,
 * modified or unmodified, in source code or in binary form.
 *
 * Copyright (c) 2001-2005 The Regents of The University of Michigan
 * All rights reserved.
 *
 * Redistribution and use in source and binary forms, with or without
 * modification, are permitted provided that the following conditions are
 * met: redistributions of source code must retain the above copyright
 * notice, this list of conditions and the following disclaimer;
 * redistributions in binary form must reproduce the above copyright
 * notice, this list of conditions and the following disclaimer in the
 * documentation and/or other materials provided with the distribution;
 * neither the name of the copyright holders nor the names of its
 * contributors may be used to endorse or promote products derived from
 * this software without specific prior written permission.
 *
 * THIS SOFTWARE IS PROVIDED BY THE COPYRIGHT HOLDERS AND CONTRIBUTORS
 * "AS IS" AND ANY EXPRESS OR IMPLIED WARRANTIES, INCLUDING, BUT NOT
 * LIMITED TO, THE IMPLIED WARRANTIES OF MERCHANTABILITY AND FITNESS FOR
 * A PARTICULAR PURPOSE ARE DISCLAIMED. IN NO EVENT SHALL THE COPYRIGHT
 * OWNER OR CONTRIBUTORS BE LIABLE FOR ANY DIRECT, INDIRECT, INCIDENTAL,
 * SPECIAL, EXEMPLARY, OR CONSEQUENTIAL DAMAGES (INCLUDING, BUT NOT
 * LIMITED TO, PROCUREMENT OF SUBSTITUTE GOODS OR SERVICES; LOSS OF USE,
 * DATA, OR PROFITS; OR BUSINESS INTERRUPTION) HOWEVER CAUSED AND ON ANY
 * THEORY OF LIABILITY, WHETHER IN CONTRACT, STRICT LIABILITY, OR TORT
 * (INCLUDING NEGLIGENCE OR OTHERWISE) ARISING IN ANY WAY OUT OF THE USE
 * OF THIS SOFTWARE, EVEN IF ADVISED OF THE POSSIBILITY OF SUCH DAMAGE.
 *
 * Authors: Ron Dreslinski
 *          Ali Saidi
 *          Andreas Hansson
 */

#include "base/random.hh"
#include "mem/simple_mem.hh"
<<<<<<< HEAD
#include "debug/SimpleMem.hh"
=======
#include "debug/Drain.hh"
>>>>>>> 71bd3472

using namespace std;

SimpleMemory::SimpleMemory(const SimpleMemoryParams* p) :
    AbstractMemory(p),
    port(name() + ".port", *this), latency(p->latency),
    latency_var(p->latency_var), bandwidth(p->bandwidth), isBusy(false),
    retryReq(false), retryResp(false),
    releaseEvent(this), dequeueEvent(this), drainManager(NULL)
{
}

void
SimpleMemory::init()
{
    AbstractMemory::init();

    // allow unconnected memories as this is used in several ruby
    // systems at the moment
    if (port.isConnected()) {
        port.sendRangeChange();
    }
}

Tick
SimpleMemory::recvAtomic(PacketPtr pkt)
{
    access(pkt);
    return pkt->memInhibitAsserted() ? 0 : getLatency();
}

void
SimpleMemory::recvFunctional(PacketPtr pkt)
{
    pkt->pushLabel(name());

    functionalAccess(pkt);

    bool done = false;
    auto p = packetQueue.begin();
    // potentially update the packets in our packet queue as well
    while (!done && p != packetQueue.end()) {
        done = pkt->checkFunctional(p->pkt);
        ++p;
    }

    pkt->popLabel();
}

bool
SimpleMemory::recvTimingReq(PacketPtr pkt)
{
    /// @todo temporary hack to deal with memory corruption issues until
    /// 4-phase transactions are complete
    for (int x = 0; x < pendingDelete.size(); x++)
        delete pendingDelete[x];
    pendingDelete.clear();

    if (pkt->memInhibitAsserted()) {
        // snooper will supply based on copy of packet
        // still target's responsibility to delete packet
        pendingDelete.push_back(pkt);
        return true;
    }

    // we should never get a new request after committing to retry the
    // current one, the bus violates the rule as it simply sends a
    // retry to the next one waiting on the retry list, so simply
    // ignore it
    if (retryReq)
        return false;

    // if we are busy with a read or write, remember that we have to
    // retry
    if (isBusy) {
        retryReq = true;
        return false;
    }

    // @todo someone should pay for this
    pkt->headerDelay = pkt->payloadDelay = 0;

    // update the release time according to the bandwidth limit, and
    // do so with respect to the time it takes to finish this request
    // rather than long term as it is the short term data rate that is
    // limited for any real memory

    // only look at reads and writes when determining if we are busy,
    // and for how long, as it is not clear what to regulate for the
    // other types of commands
    if (pkt->isRead() || pkt->isWrite()) {
        // calculate an appropriate tick to release to not exceed
        // the bandwidth limit
        Tick duration = pkt->getSize() * bandwidth;

        // only consider ourselves busy if there is any need to wait
        // to avoid extra events being scheduled for (infinitely) fast
        // memories
        if (duration != 0) {
            if (latency == 0)
              duration = 0;
            DPRINTF(SimpleMem, "schedule(event, curTick() + duration %lu\n", duration);
            schedule(releaseEvent, curTick() + duration);
            isBusy = true;
        }
    }

    // go ahead and deal with the packet and put the response in the
    // queue if there is one
    bool needsResponse = pkt->needsResponse();
    recvAtomic(pkt);
    // turn packet around to go back to requester if response expected
    if (needsResponse) {
        // recvAtomic() should already have turned packet into
        // atomic response
        assert(pkt->isResponse());
        // to keep things simple (and in order), we put the packet at
        // the end even if the latency suggests it should be sent
        // before the packet(s) before it
        packetQueue.emplace_back(DeferredPacket(pkt, curTick() + getLatency()));
        if (!retryResp && !dequeueEvent.scheduled())
        {
            DPRINTF(SimpleMem, "needResponse: schedule(event, packetQueue.back().tick %lu \n", packetQueue.back().tick);
            schedule(dequeueEvent, packetQueue.back().tick);
        }
    } else {
        pendingDelete.push_back(pkt);
    }

    return true;
}

void
SimpleMemory::release()
{
    assert(isBusy);
    isBusy = false;
    if (retryReq) {
        retryReq = false;
        port.sendRetryReq();
    }
}

void
SimpleMemory::dequeue()
{
    assert(!packetQueue.empty());
    DeferredPacket deferred_pkt = packetQueue.front();

    retryResp = !port.sendTimingResp(deferred_pkt.pkt);

    if (!retryResp) {
        packetQueue.pop_front();

        // if the queue is not empty, schedule the next dequeue event,
        // otherwise signal that we are drained if we were asked to do so
        if (!packetQueue.empty()) {
            // if there were packets that got in-between then we
            // already have an event scheduled, so use re-schedule
            reschedule(dequeueEvent,
                       std::max(packetQueue.front().tick, curTick()), true);
        } else if (drainManager) {
            DPRINTF(Drain, "Drainng of SimpleMemory complete\n");
            drainManager->signalDrainDone();
            drainManager = NULL;
        }
    }
}

Tick
SimpleMemory::getLatency() const
{
    DPRINTF(SimpleMem,  "SimpleMemory: latency: %lu, latency_var: %lu\n", latency, latency_var);
    return latency +
        (latency_var ? random_mt.random<Tick>(0, latency_var) : 0);
}

void
SimpleMemory::recvRespRetry()
{
    assert(retryResp);

    dequeue();
}

BaseSlavePort &
SimpleMemory::getSlavePort(const std::string &if_name, PortID idx)
{
    if (if_name != "port") {
        return MemObject::getSlavePort(if_name, idx);
    } else {
        return port;
    }
}

unsigned int
SimpleMemory::drain(DrainManager *dm)
{
    int count = 0;

    // also track our internal queue
    if (!packetQueue.empty()) {
        count += 1;
        drainManager = dm;
        DPRINTF(Drain, "SimpleMemory Queue has requests, waiting to drain\n");
     }

    if (count)
        setDrainState(Drainable::Draining);
    else
        setDrainState(Drainable::Drained);
    return count;
}

SimpleMemory::MemoryPort::MemoryPort(const std::string& _name,
                                     SimpleMemory& _memory)
    : SlavePort(_name, &_memory), memory(_memory)
{ }

AddrRangeList
SimpleMemory::MemoryPort::getAddrRanges() const
{
    AddrRangeList ranges;
    ranges.push_back(memory.getAddrRange());
    return ranges;
}

Tick
SimpleMemory::MemoryPort::recvAtomic(PacketPtr pkt)
{
    return memory.recvAtomic(pkt);
}

void
SimpleMemory::MemoryPort::recvFunctional(PacketPtr pkt)
{
    memory.recvFunctional(pkt);
}

bool
SimpleMemory::MemoryPort::recvTimingReq(PacketPtr pkt)
{
    return memory.recvTimingReq(pkt);
}

void
SimpleMemory::MemoryPort::recvRespRetry()
{
    memory.recvRespRetry();
}

SimpleMemory*
SimpleMemoryParams::create()
{
    return new SimpleMemory(this);
}<|MERGE_RESOLUTION|>--- conflicted
+++ resolved
@@ -44,11 +44,8 @@
 
 #include "base/random.hh"
 #include "mem/simple_mem.hh"
-<<<<<<< HEAD
+#include "debug/Drain.hh"
 #include "debug/SimpleMem.hh"
-=======
-#include "debug/Drain.hh"
->>>>>>> 71bd3472
 
 using namespace std;
 
