--- conflicted
+++ resolved
@@ -120,17 +120,6 @@
 
     /**
      * Find the first MSHR that matches the provided address.
-<<<<<<< HEAD
-     * @param addr The address to find.
-     * @param is_secure True if the target memory space is secure.
-     * @return Pointer to the matching MSHR, null if not found.
-     */
-    MSHR *findMatch(Addr addr, bool is_secure) const;
-
-    /**
-     * Find and return all the matching entries in the provided vector.
-     * @param addr The address to find.
-=======
      * @param blk_addr The block address to find.
      * @param is_secure True if the target memory space is secure.
      * @return Pointer to the matching MSHR, null if not found.
@@ -140,33 +129,20 @@
     /**
      * Find and return all the matching entries in the provided vector.
      * @param blk_addr The block  address to find.
->>>>>>> 71bd3472
      * @param is_secure True if the target memory space is secure.
      * @param matches The vector to return pointers to the matching entries.
      * @return True if any matches are found, false otherwise.
      */
-<<<<<<< HEAD
-    bool findMatches(Addr addr, bool is_secure,
-=======
     bool findMatches(Addr blk_addr, bool is_secure,
->>>>>>> 71bd3472
                      std::vector<MSHR*>& matches) const;
 
     /**
      * Find any pending requests that overlap the given request.
-<<<<<<< HEAD
-     * @param pkt The request to find.
-     * @param is_secure True if the target memory space is secure.
-     * @return A pointer to the earliest matching MSHR.
-     */
-    MSHR *findPending(Addr addr, int size, bool is_secure) const;
-=======
      * @param blk_addr Block address.
      * @param is_secure True if the target memory space is secure.
      * @return A pointer to the earliest matching MSHR.
      */
     MSHR *findPending(Addr blk_addr, bool is_secure) const;
->>>>>>> 71bd3472
 
     bool checkFunctional(PacketPtr pkt, Addr blk_addr);
 
