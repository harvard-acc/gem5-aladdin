/*
 * Copyright (c) 2012-2013 ARM Limited
 * All rights reserved.
 *
 * The license below extends only to copyright in the software and shall
 * not be construed as granting a license to any other intellectual
 * property including but not limited to intellectual property relating
 * to a hardware implementation of the functionality of the software
 * licensed hereunder.  You may use the software subject to the license
 * terms below provided that you ensure that this notice is replicated
 * unmodified and in its entirety in all distributions of the software,
 * modified or unmodified, in source code or in binary form.
 *
 * Copyright (c) 2003-2005 The Regents of The University of Michigan
 * All rights reserved.
 *
 * Redistribution and use in source and binary forms, with or without
 * modification, are permitted provided that the following conditions are
 * met: redistributions of source code must retain the above copyright
 * notice, this list of conditions and the following disclaimer;
 * redistributions in binary form must reproduce the above copyright
 * notice, this list of conditions and the following disclaimer in the
 * documentation and/or other materials provided with the distribution;
 * neither the name of the copyright holders nor the names of its
 * contributors may be used to endorse or promote products derived from
 * this software without specific prior written permission.
 *
 * THIS SOFTWARE IS PROVIDED BY THE COPYRIGHT HOLDERS AND CONTRIBUTORS
 * "AS IS" AND ANY EXPRESS OR IMPLIED WARRANTIES, INCLUDING, BUT NOT
 * LIMITED TO, THE IMPLIED WARRANTIES OF MERCHANTABILITY AND FITNESS FOR
 * A PARTICULAR PURPOSE ARE DISCLAIMED. IN NO EVENT SHALL THE COPYRIGHT
 * OWNER OR CONTRIBUTORS BE LIABLE FOR ANY DIRECT, INDIRECT, INCIDENTAL,
 * SPECIAL, EXEMPLARY, OR CONSEQUENTIAL DAMAGES (INCLUDING, BUT NOT
 * LIMITED TO, PROCUREMENT OF SUBSTITUTE GOODS OR SERVICES; LOSS OF USE,
 * DATA, OR PROFITS; OR BUSINESS INTERRUPTION) HOWEVER CAUSED AND ON ANY
 * THEORY OF LIABILITY, WHETHER IN CONTRACT, STRICT LIABILITY, OR TORT
 * (INCLUDING NEGLIGENCE OR OTHERWISE) ARISING IN ANY WAY OUT OF THE USE
 * OF THIS SOFTWARE, EVEN IF ADVISED OF THE POSSIBILITY OF SUCH DAMAGE.
 *
 * Authors: Erik Hallnor
 *          Ron Dreslinski
 */

/**
 * @file
 * Declaration of a common base class for cache tagstore objects.
 */

#ifndef __BASE_TAGS_HH__
#define __BASE_TAGS_HH__

#include <string>

#include "base/callback.hh"
#include "base/statistics.hh"
#include "mem/cache/blk.hh"
#include "params/BaseTags.hh"
#include "sim/clocked_object.hh"

class BaseCache;

/**
 * A common base class of Cache tagstore objects.
 */
class BaseTags : public ClockedObject
{
  protected:
    /** The block size of the cache. */
    const unsigned blkSize;
    /** The size of the cache. */
    const unsigned size;
<<<<<<< HEAD
    /** The hit latency of the cache. */
    const Cycles hitLatency;
    
    const bool isPerfectCache;

=======
    /** The access latency of the cache. */
    const Cycles accessLatency;
>>>>>>> 71bd3472
    /** Pointer to the parent cache. */
    BaseCache *cache;

    /**
     * The number of tags that need to be touched to meet the warmup
     * percentage.
     */
    int warmupBound;
    /** Marked true when the cache is warmed up. */
    bool warmedUp;

    /** the number of blocks in the cache */
    unsigned numBlocks;

    // Statistics
    /**
     * @addtogroup CacheStatistics
     * @{
     */

    /** Number of replacements of valid blocks per thread. */
    Stats::Vector replacements;
    /** Per cycle average of the number of tags that hold valid data. */
    Stats::Average tagsInUse;

    /** The total number of references to a block before it is replaced. */
    Stats::Scalar totalRefs;

    /**
     * The number of reference counts sampled. This is different from
     * replacements because we sample all the valid blocks when the simulator
     * exits.
     */
    Stats::Scalar sampledRefs;

    /**
     * Average number of references to a block before is was replaced.
     * @todo This should change to an average stat once we have them.
     */
    Stats::Formula avgRefs;

    /** The cycle that the warmup percentage was hit. */
    Stats::Scalar warmupCycle;

    /** Average occupancy of each requestor using the cache */
    Stats::AverageVector occupancies;

    /** Average occ % of each requestor using the cache */
    Stats::Formula avgOccs;

    /** Occupancy of each context/cpu using the cache */
    Stats::Vector occupanciesTaskId;

    /** Occupancy of each context/cpu using the cache */
    Stats::Vector2d ageTaskId;

    /** Occ % of each context/cpu using the cache */
    Stats::Formula percentOccsTaskId;

    /** Number of tags consulted over all accesses. */
    Stats::Scalar tagAccesses;
    /** Number of data blocks consulted over all accesses. */
    Stats::Scalar dataAccesses;

    /**
     * @}
     */

  public:
    typedef BaseTagsParams Params;
    BaseTags(const Params *p);

    /**
     * Destructor.
     */
    virtual ~BaseTags() {}

    /**
     * Set the parent cache back pointer.
     * @param _cache Pointer to parent cache.
     */
    void setCache(BaseCache *_cache);

    /**
     * Register local statistics.
     */
    void regStats();

    /**
     * Average in the reference count for valid blocks when the simulation
     * exits.
     */
    virtual void cleanupRefs() {}

    /**
     * Computes stats just prior to dump event
     */
    virtual void computeStats() {}

    /**
     *iterated through all blocks and clear all locks
     *Needed to clear all lock tracking at once
     */
    virtual void clearLocks() {}

    /**
     * Print all tags used
     */
    virtual std::string print() const = 0;

    /**
     * Find a block using the memory address
     */
    virtual CacheBlk * findBlock(Addr addr, bool is_secure) const = 0;

    /**
     * Calculate the block offset of an address.
     * @param addr the address to get the offset of.
     * @return the block offset.
     */
    int extractBlkOffset(Addr addr) const
    {
        return (addr & (Addr)(blkSize-1));
    }

    virtual void invalidate(CacheBlk *blk) = 0;

    virtual CacheBlk* accessBlock(Addr addr, bool is_secure, Cycles &lat,
                                  int context_src) = 0;

    virtual Addr extractTag(Addr addr) const = 0;

    virtual void insertBlock(PacketPtr pkt, CacheBlk *blk) = 0;

    virtual Addr regenerateBlkAddr(Addr tag, unsigned set) const = 0;

    virtual CacheBlk* findVictim(Addr addr) = 0;

    virtual int extractSet(Addr addr) const = 0;

    virtual void forEachBlk(CacheBlkVisitor &visitor) = 0;
};

class BaseTagsCallback : public Callback
{
    BaseTags *tags;
  public:
    BaseTagsCallback(BaseTags *t) : tags(t) {}
    virtual void process() { tags->cleanupRefs(); };
};

class BaseTagsDumpCallback : public Callback
{
    BaseTags *tags;
  public:
    BaseTagsDumpCallback(BaseTags *t) : tags(t) {}
    virtual void process() { tags->computeStats(); };
};

#endif //__BASE_TAGS_HH__<|MERGE_RESOLUTION|>--- conflicted
+++ resolved
@@ -69,16 +69,8 @@
     const unsigned blkSize;
     /** The size of the cache. */
     const unsigned size;
-<<<<<<< HEAD
-    /** The hit latency of the cache. */
-    const Cycles hitLatency;
-    
-    const bool isPerfectCache;
-
-=======
     /** The access latency of the cache. */
     const Cycles accessLatency;
->>>>>>> 71bd3472
     /** Pointer to the parent cache. */
     BaseCache *cache;
 
