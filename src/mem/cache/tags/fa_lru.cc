/*
 * Copyright (c) 2013 ARM Limited
 * All rights reserved.
 *
 * The license below extends only to copyright in the software and shall
 * not be construed as granting a license to any other intellectual
 * property including but not limited to intellectual property relating
 * to a hardware implementation of the functionality of the software
 * licensed hereunder.  You may use the software subject to the license
 * terms below provided that you ensure that this notice is replicated
 * unmodified and in its entirety in all distributions of the software,
 * modified or unmodified, in source code or in binary form.
 *
 * Copyright (c) 2003-2005 The Regents of The University of Michigan
 * All rights reserved.
 *
 * Redistribution and use in source and binary forms, with or without
 * modification, are permitted provided that the following conditions are
 * met: redistributions of source code must retain the above copyright
 * notice, this list of conditions and the following disclaimer;
 * redistributions in binary form must reproduce the above copyright
 * notice, this list of conditions and the following disclaimer in the
 * documentation and/or other materials provided with the distribution;
 * neither the name of the copyright holders nor the names of its
 * contributors may be used to endorse or promote products derived from
 * this software without specific prior written permission.
 *
 * THIS SOFTWARE IS PROVIDED BY THE COPYRIGHT HOLDERS AND CONTRIBUTORS
 * "AS IS" AND ANY EXPRESS OR IMPLIED WARRANTIES, INCLUDING, BUT NOT
 * LIMITED TO, THE IMPLIED WARRANTIES OF MERCHANTABILITY AND FITNESS FOR
 * A PARTICULAR PURPOSE ARE DISCLAIMED. IN NO EVENT SHALL THE COPYRIGHT
 * OWNER OR CONTRIBUTORS BE LIABLE FOR ANY DIRECT, INDIRECT, INCIDENTAL,
 * SPECIAL, EXEMPLARY, OR CONSEQUENTIAL DAMAGES (INCLUDING, BUT NOT
 * LIMITED TO, PROCUREMENT OF SUBSTITUTE GOODS OR SERVICES; LOSS OF USE,
 * DATA, OR PROFITS; OR BUSINESS INTERRUPTION) HOWEVER CAUSED AND ON ANY
 * THEORY OF LIABILITY, WHETHER IN CONTRACT, STRICT LIABILITY, OR TORT
 * (INCLUDING NEGLIGENCE OR OTHERWISE) ARISING IN ANY WAY OUT OF THE USE
 * OF THIS SOFTWARE, EVEN IF ADVISED OF THE POSSIBILITY OF SUCH DAMAGE.
 *
 * Authors: Erik Hallnor
 */

/**
 * @file
 * Definitions a fully associative LRU tagstore.
 */

#include <cassert>
#include <sstream>

#include "base/intmath.hh"
#include "base/misc.hh"
#include "mem/cache/tags/fa_lru.hh"

using namespace std;

FALRU::FALRU(const Params *p)
    : BaseTags(p), cacheBoundaries(nullptr)
{
    if (!isPowerOf2(blkSize))
        fatal("cache block size (in bytes) `%d' must be a power of two",
              blkSize);
    if (!isPowerOf2(size))
        fatal("Cache Size must be power of 2 for now");

    // Track all cache sizes from 128K up by powers of 2
    numCaches = floorLog2(size) - 17;
    if (numCaches >0){
        cacheBoundaries = new FALRUBlk *[numCaches];
        cacheMask = (1 << numCaches) - 1;
    } else {
        cacheMask = 0;
    }

    warmupBound = size/blkSize;
    numBlocks = size/blkSize;

    blks = new FALRUBlk[numBlocks];
    head = &(blks[0]);
    tail = &(blks[numBlocks-1]);

    head->prev = NULL;
    head->next = &(blks[1]);
    head->inCache = cacheMask;

    tail->prev = &(blks[numBlocks-2]);
    tail->next = NULL;
    tail->inCache = 0;

    unsigned index = (1 << 17) / blkSize;
    unsigned j = 0;
    int flags = cacheMask;
    for (unsigned i = 1; i < numBlocks - 1; i++) {
        blks[i].inCache = flags;
        if (i == index - 1){
            cacheBoundaries[j] = &(blks[i]);
            flags &= ~ (1<<j);
            ++j;
            index = index << 1;
        }
        blks[i].prev = &(blks[i-1]);
        blks[i].next = &(blks[i+1]);
        blks[i].isTouched = false;
    }
    assert(j == numCaches);
    assert(index == numBlocks);
    //assert(check());
}

FALRU::~FALRU()
{
    if (numCaches)
        delete[] cacheBoundaries;

    delete[] blks;
}

void
FALRU::regStats()
{
    using namespace Stats;
    BaseTags::regStats();
    hits
        .init(numCaches+1)
        .name(name() + ".falru_hits")
        .desc("The number of hits in each cache size.")
        ;
    misses
        .init(numCaches+1)
        .name(name() + ".falru_misses")
        .desc("The number of misses in each cache size.")
        ;
    accesses
        .name(name() + ".falru_accesses")
        .desc("The number of accesses to the FA LRU cache.")
        ;

    for (unsigned i = 0; i <= numCaches; ++i) {
        stringstream size_str;
        if (i < 3){
            size_str << (1<<(i+7)) <<"K";
        } else {
            size_str << (1<<(i-3)) <<"M";
        }

        hits.subname(i, size_str.str());
        hits.subdesc(i, "Hits in a " + size_str.str() +" cache");
        misses.subname(i, size_str.str());
        misses.subdesc(i, "Misses in a " + size_str.str() +" cache");
    }
}

FALRUBlk *
FALRU::hashLookup(Addr addr) const
{
    tagIterator iter = tagHash.find(addr);
    if (iter != tagHash.end()) {
        return (*iter).second;
    }
    return NULL;
}

void
FALRU::invalidate(CacheBlk *blk)
{
    assert(blk);
    tagsInUse--;
}

<<<<<<< HEAD
FALRUBlk*
=======
CacheBlk*
FALRU::accessBlock(Addr addr, bool is_secure, Cycles &lat, int context_src)
{
    return accessBlock(addr, is_secure, lat, context_src, 0);
}

CacheBlk*
>>>>>>> 71bd3472
FALRU::accessBlock(Addr addr, bool is_secure, Cycles &lat, int context_src,
                   int *inCache)
{
    accesses++;
    int tmp_in_cache = 0;
    Addr blkAddr = blkAlign(addr);
    FALRUBlk* blk = hashLookup(blkAddr);

    if (blk && blk->isValid()) {
        assert(blk->tag == blkAddr);
        tmp_in_cache = blk->inCache;
        for (unsigned i = 0; i < numCaches; i++) {
            if (1<<i & blk->inCache) {
                hits[i]++;
            } else {
                misses[i]++;
            }
        }
        hits[numCaches]++;
        if (blk != head){
            moveToHead(blk);
        }
    } else {
        blk = NULL;
        for (unsigned i = 0; i <= numCaches; ++i) {
            misses[i]++;
        }
    }
    if (inCache) {
        *inCache = tmp_in_cache;
    }

    lat = accessLatency;
    //assert(check());
    return blk;
}


<<<<<<< HEAD
FALRUBlk*
=======
CacheBlk*
>>>>>>> 71bd3472
FALRU::findBlock(Addr addr, bool is_secure) const
{
    Addr blkAddr = blkAlign(addr);
    FALRUBlk* blk = hashLookup(blkAddr);

    if (blk && blk->isValid()) {
        assert(blk->tag == blkAddr);
    } else {
        blk = NULL;
    }
    return blk;
}

<<<<<<< HEAD
FALRUBlk*
=======
CacheBlk*
>>>>>>> 71bd3472
FALRU::findVictim(Addr addr)
{
    FALRUBlk * blk = tail;
    assert(blk->inCache == 0);
    moveToHead(blk);
    tagHash.erase(blk->tag);
    tagHash[blkAlign(addr)] = blk;
    if (blk->isValid()) {
        replacements[0]++;
    } else {
        tagsInUse++;
        blk->isTouched = true;
        if (!warmedUp && tagsInUse.value() >= warmupBound) {
            warmedUp = true;
            warmupCycle = curTick();
        }
    }
    //assert(check());
    return blk;
}

void
FALRU::insertBlock(PacketPtr pkt, CacheBlk *blk)
{
}

void
FALRU::moveToHead(FALRUBlk *blk)
{
    int updateMask = blk->inCache ^ cacheMask;
    for (unsigned i = 0; i < numCaches; i++){
        if ((1<<i) & updateMask) {
            cacheBoundaries[i]->inCache &= ~(1<<i);
            cacheBoundaries[i] = cacheBoundaries[i]->prev;
        } else if (cacheBoundaries[i] == blk) {
            cacheBoundaries[i] = blk->prev;
        }
    }
    blk->inCache = cacheMask;
    if (blk != head) {
        if (blk == tail){
            assert(blk->next == NULL);
            tail = blk->prev;
            tail->next = NULL;
        } else {
            blk->prev->next = blk->next;
            blk->next->prev = blk->prev;
        }
        blk->next = head;
        blk->prev = NULL;
        head->prev = blk;
        head = blk;
    }
}

bool
FALRU::check()
{
    FALRUBlk* blk = head;
    int tot_size = 0;
    int boundary = 1<<17;
    int j = 0;
    int flags = cacheMask;
    while (blk) {
        tot_size += blkSize;
        if (blk->inCache != flags) {
            return false;
        }
        if (tot_size == boundary && blk != tail) {
            if (cacheBoundaries[j] != blk) {
                return false;
            }
            flags &=~(1 << j);
            boundary = boundary<<1;
            ++j;
        }
        blk = blk->next;
    }
    return true;
}

void
FALRU::clearLocks()
{
    for (int i = 0; i < numBlocks; i++){
        blks[i].clearLoadLocks();
    }
}

FALRU *
FALRUParams::create()
{
    return new FALRU(this);
}
<|MERGE_RESOLUTION|>--- conflicted
+++ resolved
@@ -167,9 +167,6 @@
     tagsInUse--;
 }
 
-<<<<<<< HEAD
-FALRUBlk*
-=======
 CacheBlk*
 FALRU::accessBlock(Addr addr, bool is_secure, Cycles &lat, int context_src)
 {
@@ -177,7 +174,6 @@
 }
 
 CacheBlk*
->>>>>>> 71bd3472
 FALRU::accessBlock(Addr addr, bool is_secure, Cycles &lat, int context_src,
                    int *inCache)
 {
@@ -216,11 +212,7 @@
 }
 
 
-<<<<<<< HEAD
-FALRUBlk*
-=======
 CacheBlk*
->>>>>>> 71bd3472
 FALRU::findBlock(Addr addr, bool is_secure) const
 {
     Addr blkAddr = blkAlign(addr);
@@ -234,11 +226,7 @@
     return blk;
 }
 
-<<<<<<< HEAD
-FALRUBlk*
-=======
 CacheBlk*
->>>>>>> 71bd3472
 FALRU::findVictim(Addr addr)
 {
     FALRUBlk * blk = tail;
