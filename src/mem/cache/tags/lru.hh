--- conflicted
+++ resolved
@@ -69,19 +69,11 @@
      */
     ~LRU() {}
 
-<<<<<<< HEAD
-    BlkType* accessBlock(Addr addr, bool is_secure, Cycles &lat,
-                         int context_src);
-    BlkType* findVictim(Addr addr) const;
-    void insertBlock(PacketPtr pkt, BlkType *blk);
-    void invalidate(BlkType *blk);
-=======
     CacheBlk* accessBlock(Addr addr, bool is_secure, Cycles &lat,
                          int context_src);
     CacheBlk* findVictim(Addr addr);
     void insertBlock(PacketPtr pkt, BlkType *blk);
     void invalidate(CacheBlk *blk);
->>>>>>> 71bd3472
 };
 
 #endif // __MEM_CACHE_TAGS_LRU_HH__