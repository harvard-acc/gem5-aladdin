# Copyright (c) 2012-2013 ARM Limited
# All rights reserved.
#
# The license below extends only to copyright in the software and shall
# not be construed as granting a license to any other intellectual
# property including but not limited to intellectual property relating
# to a hardware implementation of the functionality of the software
# licensed hereunder.  You may use the software subject to the license
# terms below provided that you ensure that this notice is replicated
# unmodified and in its entirety in all distributions of the software,
# modified or unmodified, in source code or in binary form.
#
# Redistribution and use in source and binary forms, with or without
# modification, are permitted provided that the following conditions are
# met: redistributions of source code must retain the above copyright
# notice, this list of conditions and the following disclaimer;
# redistributions in binary form must reproduce the above copyright
# notice, this list of conditions and the following disclaimer in the
# documentation and/or other materials provided with the distribution;
# neither the name of the copyright holders nor the names of its
# contributors may be used to endorse or promote products derived from
# this software without specific prior written permission.
#
# THIS SOFTWARE IS PROVIDED BY THE COPYRIGHT HOLDERS AND CONTRIBUTORS
# "AS IS" AND ANY EXPRESS OR IMPLIED WARRANTIES, INCLUDING, BUT NOT
# LIMITED TO, THE IMPLIED WARRANTIES OF MERCHANTABILITY AND FITNESS FOR
# A PARTICULAR PURPOSE ARE DISCLAIMED. IN NO EVENT SHALL THE COPYRIGHT
# OWNER OR CONTRIBUTORS BE LIABLE FOR ANY DIRECT, INDIRECT, INCIDENTAL,
# SPECIAL, EXEMPLARY, OR CONSEQUENTIAL DAMAGES (INCLUDING, BUT NOT
# LIMITED TO, PROCUREMENT OF SUBSTITUTE GOODS OR SERVICES; LOSS OF USE,
# DATA, OR PROFITS; OR BUSINESS INTERRUPTION) HOWEVER CAUSED AND ON ANY
# THEORY OF LIABILITY, WHETHER IN CONTRACT, STRICT LIABILITY, OR TORT
# (INCLUDING NEGLIGENCE OR OTHERWISE) ARISING IN ANY WAY OUT OF THE USE
# OF THIS SOFTWARE, EVEN IF ADVISED OF THE POSSIBILITY OF SUCH DAMAGE.
#
# Authors: Prakash Ramrakhyani

from m5.params import *
from m5.proxy import *
from ClockedObject import ClockedObject

class BaseTags(ClockedObject):
    type = 'BaseTags'
    abstract = True
    cxx_header = "mem/cache/tags/base.hh"
    # Get the size from the parent (cache)
    size = Param.MemorySize(Parent.size, "capacity in bytes")

    # Get the block size from the parent (system)
    block_size = Param.Int(Parent.cache_line_size, "block size in bytes")

    # Get the hit latency from the parent (cache)
    hit_latency = Param.Cycles(Parent.hit_latency,
                               "The hit latency for this cache")

<<<<<<< HEAD
    # Get the is_perfect_cache from the parent (cache)
    is_perfect_cache = Param.Bool(Parent.is_perfect_cache, "Is this cache perfect (e.g. always hit)")

=======
>>>>>>> 71bd3472
class BaseSetAssoc(BaseTags):
    type = 'BaseSetAssoc'
    abstract = True
    cxx_header = "mem/cache/tags/base_set_assoc.hh"
    assoc = Param.Int(Parent.assoc, "associativity")
    sequential_access = Param.Bool(Parent.sequential_access,
        "Whether to access tags and data sequentially")

class LRU(BaseSetAssoc):
    type = 'LRU'
    cxx_class = 'LRU'
    cxx_header = "mem/cache/tags/lru.hh"

class RandomRepl(BaseSetAssoc):
    type = 'RandomRepl'
    cxx_class = 'RandomRepl'
    cxx_header = "mem/cache/tags/random_repl.hh"

class FALRU(BaseTags):
    type = 'FALRU'
    cxx_class = 'FALRU'
    cxx_header = "mem/cache/tags/fa_lru.hh"<|MERGE_RESOLUTION|>--- conflicted
+++ resolved
@@ -53,12 +53,6 @@
     hit_latency = Param.Cycles(Parent.hit_latency,
                                "The hit latency for this cache")
 
-<<<<<<< HEAD
-    # Get the is_perfect_cache from the parent (cache)
-    is_perfect_cache = Param.Bool(Parent.is_perfect_cache, "Is this cache perfect (e.g. always hit)")
-
-=======
->>>>>>> 71bd3472
 class BaseSetAssoc(BaseTags):
     type = 'BaseSetAssoc'
     abstract = True
