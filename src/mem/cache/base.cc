--- conflicted
+++ resolved
@@ -797,21 +797,5 @@
 {
     assert(tags);
 
-<<<<<<< HEAD
-    if (dynamic_cast<FALRU*>(tags)) {
-        if (numSets != 1)
-            fatal("Got FALRU tags with more than one set\n");
-        return new Cache<FALRU>(this);
-    } else if (dynamic_cast<LRU*>(tags)) {
-        if (numSets == 1)
-            warn("Consider using FALRU tags for a fully associative cache\n");
-        return new Cache<LRU>(this);
-    } else if (dynamic_cast<RandomRepl*>(tags)) {
-        return new Cache<RandomRepl>(this);
-    } else {
-        fatal("No suitable tags selected\n");
-    }
-=======
     return new Cache(this);
->>>>>>> 71bd3472
 }