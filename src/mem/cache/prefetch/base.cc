--- conflicted
+++ resolved
@@ -78,14 +78,6 @@
         ;
 }
 
-<<<<<<< HEAD
-inline bool
-BasePrefetcher::inCache(Addr addr, bool is_secure)
-{
-    if (cache->inCache(addr, is_secure)) {
-        pfCacheHit++;
-        return true;
-=======
 bool
 BasePrefetcher::observeAccess(const PacketPtr &pkt) const
 {
@@ -105,187 +97,25 @@
     if (onMiss) {
         return !inCache(addr, is_secure) &&
                !inMissQueue(addr, is_secure);
->>>>>>> 71bd3472
     }
 
     return true;
 }
 
-<<<<<<< HEAD
-inline bool
-BasePrefetcher::inMissQueue(Addr addr, bool is_secure)
-{
-    if (cache->inMissQueue(addr, is_secure)) {
-        pfMSHRHit++;
-=======
 bool
 BasePrefetcher::inCache(Addr addr, bool is_secure) const
 {
     if (cache->inCache(addr, is_secure)) {
->>>>>>> 71bd3472
         return true;
     }
     return false;
 }
 
-<<<<<<< HEAD
-PacketPtr
-BasePrefetcher::getPacket()
-{
-    DPRINTF(HWPrefetch, "Requesting a hw_pf to issue\n");
-
-    if (pf.empty()) {
-        DPRINTF(HWPrefetch, "No HW_PF found\n");
-        return NULL;
-    }
-
-    PacketPtr pkt = pf.begin()->pkt;
-    while (!pf.empty()) {
-        pkt = pf.begin()->pkt;
-        pf.pop_front();
-
-        Addr blk_addr = pkt->getAddr() & ~(Addr)(blkSize-1);
-        bool is_secure = pkt->isSecure();
-
-        if (!inCache(blk_addr, is_secure) && !inMissQueue(blk_addr, is_secure))
-            // we found a prefetch, return it
-            break;
-
-        DPRINTF(HWPrefetch, "addr 0x%x (%s) in cache, skipping\n",
-                pkt->getAddr(), is_secure ? "s" : "ns");
-        delete pkt->req;
-        delete pkt;
-
-        if (pf.empty()) {
-            cache->deassertMemSideBusRequest(BaseCache::Request_PF);
-            return NULL; // None left, all were in cache
-        }
-    }
-
-    pfIssued++;
-    assert(pkt != NULL);
-    DPRINTF(HWPrefetch, "returning 0x%x (%s)\n", pkt->getAddr(),
-            pkt->isSecure() ? "s" : "ns");
-    return pkt;
-}
-
-
-Tick
-BasePrefetcher::notify(PacketPtr &pkt, Tick tick)
-{
-    if (!pkt->req->isUncacheable() && !(pkt->req->isInstFetch() && onlyData)) {
-        // Calculate the blk address
-        Addr blk_addr = pkt->getAddr() & ~(Addr)(blkSize-1);
-        bool is_secure = pkt->isSecure();
-
-        // Check if miss is in pfq, if so remove it
-        std::list<DeferredPacket>::iterator iter = inPrefetch(blk_addr,
-                                                              is_secure);
-        if (iter != pf.end()) {
-            DPRINTF(HWPrefetch, "Saw a miss to a queued prefetch addr: "
-                    "0x%x (%s), removing it\n", blk_addr,
-                    is_secure ? "s" : "ns");
-            pfRemovedMSHR++;
-            delete iter->pkt->req;
-            delete iter->pkt;
-            iter = pf.erase(iter);
-            if (pf.empty())
-                cache->deassertMemSideBusRequest(BaseCache::Request_PF);
-        }
-
-        // Remove anything in queue with delay older than time
-        // since everything is inserted in time order, start from end
-        // and work until pf.empty() or time is earlier
-        // This is done to emulate Aborting the previous work on a new miss
-        // Needed for serial calculators like GHB
-        if (serialSquash) {
-            iter = pf.end();
-            if (iter != pf.begin())
-                iter--;
-            while (!pf.empty() && iter->tick >= tick) {
-                pfSquashed++;
-                DPRINTF(HWPrefetch, "Squashing old prefetch addr: 0x%x\n",
-                        iter->pkt->getAddr());
-                delete iter->pkt->req;
-                delete iter->pkt;
-                iter = pf.erase(iter);
-                if (iter != pf.begin())
-                    iter--;
-            }
-            if (pf.empty())
-                cache->deassertMemSideBusRequest(BaseCache::Request_PF);
-        }
-
-
-        std::list<Addr> addresses;
-        std::list<Cycles> delays;
-        calculatePrefetch(pkt, addresses, delays);
-
-        std::list<Addr>::iterator addrIter = addresses.begin();
-        std::list<Cycles>::iterator delayIter = delays.begin();
-        for (; addrIter != addresses.end(); ++addrIter, ++delayIter) {
-            Addr addr = *addrIter;
-
-            pfIdentified++;
-
-            DPRINTF(HWPrefetch, "Found a pf candidate addr: 0x%x, "
-                    "inserting into prefetch queue with delay %d time %d\n",
-                    addr, *delayIter, time);
-
-            // Check if it is already in the pf buffer
-            if (inPrefetch(addr, is_secure) != pf.end()) {
-                pfBufferHit++;
-                DPRINTF(HWPrefetch, "Prefetch addr already in pf buffer\n");
-                continue;
-            }
-
-            // create a prefetch memreq
-            Request *prefetchReq = new Request(*addrIter, blkSize, 0, masterId);
-            if (is_secure)
-                prefetchReq->setFlags(Request::SECURE);
-            prefetchReq->taskId(ContextSwitchTaskId::Prefetcher);
-            PacketPtr prefetch =
-                new Packet(prefetchReq, MemCmd::HardPFReq);
-            prefetch->allocate();
-            prefetch->req->setThreadContext(pkt->req->contextId(),
-                                            pkt->req->threadId());
-
-            // We just remove the head if we are full
-            if (pf.size() == size) {
-                pfRemovedFull++;
-                PacketPtr old_pkt = pf.begin()->pkt;
-                DPRINTF(HWPrefetch, "Prefetch queue full, "
-                        "removing oldest 0x%x\n", old_pkt->getAddr());
-                delete old_pkt->req;
-                delete old_pkt;
-                pf.pop_front();
-            }
-
-            pf.push_back(DeferredPacket(tick + clockPeriod() * *delayIter,
-                                        prefetch));
-        }
-    }
-
-    return pf.empty() ? 0 : pf.front().tick;
-}
-
-std::list<BasePrefetcher::DeferredPacket>::iterator
-BasePrefetcher::inPrefetch(Addr address, bool is_secure)
-{
-    // Guaranteed to only be one match, we always check before inserting
-    std::list<DeferredPacket>::iterator iter;
-    for (iter = pf.begin(); iter != pf.end(); iter++) {
-        if (((*iter).pkt->getAddr() & ~(Addr)(blkSize-1)) == address &&
-            (*iter).pkt->isSecure() == is_secure) {
-            return iter;
-        }
-=======
 bool
 BasePrefetcher::inMissQueue(Addr addr, bool is_secure) const
 {
     if (cache->inMissQueue(addr, is_secure)) {
         return true;
->>>>>>> 71bd3472
     }
     return false;
 }
