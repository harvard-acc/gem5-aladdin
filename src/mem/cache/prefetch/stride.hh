/*
<<<<<<< HEAD
 * Copyright (c) 2012-2013 ARM Limited
=======
 * Copyright (c) 2012-2013, 2015 ARM Limited
>>>>>>> 71bd3472
 * All rights reserved
 *
 * The license below extends only to copyright in the software and shall
 * not be construed as granting a license to any other intellectual
 * property including but not limited to intellectual property relating
 * to a hardware implementation of the functionality of the software
 * licensed hereunder.  You may use the software subject to the license
 * terms below provided that you ensure that this notice is replicated
 * unmodified and in its entirety in all distributions of the software,
 * modified or unmodified, in source code or in binary form.
 *
 * Copyright (c) 2005 The Regents of The University of Michigan
 * All rights reserved.
 *
 * Redistribution and use in source and binary forms, with or without
 * modification, are permitted provided that the following conditions are
 * met: redistributions of source code must retain the above copyright
 * notice, this list of conditions and the following disclaimer;
 * redistributions in binary form must reproduce the above copyright
 * notice, this list of conditions and the following disclaimer in the
 * documentation and/or other materials provided with the distribution;
 * neither the name of the copyright holders nor the names of its
 * contributors may be used to endorse or promote products derived from
 * this software without specific prior written permission.
 *
 * THIS SOFTWARE IS PROVIDED BY THE COPYRIGHT HOLDERS AND CONTRIBUTORS
 * "AS IS" AND ANY EXPRESS OR IMPLIED WARRANTIES, INCLUDING, BUT NOT
 * LIMITED TO, THE IMPLIED WARRANTIES OF MERCHANTABILITY AND FITNESS FOR
 * A PARTICULAR PURPOSE ARE DISCLAIMED. IN NO EVENT SHALL THE COPYRIGHT
 * OWNER OR CONTRIBUTORS BE LIABLE FOR ANY DIRECT, INDIRECT, INCIDENTAL,
 * SPECIAL, EXEMPLARY, OR CONSEQUENTIAL DAMAGES (INCLUDING, BUT NOT
 * LIMITED TO, PROCUREMENT OF SUBSTITUTE GOODS OR SERVICES; LOSS OF USE,
 * DATA, OR PROFITS; OR BUSINESS INTERRUPTION) HOWEVER CAUSED AND ON ANY
 * THEORY OF LIABILITY, WHETHER IN CONTRACT, STRICT LIABILITY, OR TORT
 * (INCLUDING NEGLIGENCE OR OTHERWISE) ARISING IN ANY WAY OUT OF THE USE
 * OF THIS SOFTWARE, EVEN IF ADVISED OF THE POSSIBILITY OF SUCH DAMAGE.
 *
 * Authors: Ron Dreslinski
 */

/**
 * @file
 * Describes a strided prefetcher.
 */

#ifndef __MEM_CACHE_PREFETCH_STRIDE_HH__
#define __MEM_CACHE_PREFETCH_STRIDE_HH__

#include "base/hashmap.hh"
#include "mem/cache/prefetch/queued.hh"
#include "params/StridePrefetcher.hh"

class StridePrefetcher : public QueuedPrefetcher
{
  protected:
    const int maxConf;
    const int threshConf;
    const int minConf;
    const int startConf;

    const int pcTableAssoc;
    const int pcTableSets;

    const bool useMasterId;

    const int degree;

    struct StrideEntry
    {
        StrideEntry() : instAddr(0), lastAddr(0), isSecure(false), stride(0),
                        confidence(0)
        { }

        Addr instAddr;
<<<<<<< HEAD
        Addr missAddr;
=======
        Addr lastAddr;
>>>>>>> 71bd3472
        bool isSecure;
        int stride;
        int confidence;
    };

<<<<<<< HEAD
    std::list<StrideEntry*> table[Max_Contexts];
=======
    class PCTable
    {
      public:
        PCTable(int assoc, int sets, const std::string name) :
            pcTableAssoc(assoc), pcTableSets(sets), _name(name) {}
        StrideEntry** operator[] (int context) {
            auto it = entries.find(context);
            if (it != entries.end())
                return it->second;

            return allocateNewContext(context);
        }

        ~PCTable();
      private:
        const std::string name() {return _name; }
        const int pcTableAssoc;
        const int pcTableSets;
        const std::string _name;
        m5::hash_map<int, StrideEntry**> entries;
>>>>>>> 71bd3472

        StrideEntry** allocateNewContext(int context);
    };
    PCTable pcTable;

    bool pcTableHit(Addr pc, bool is_secure, int master_id, StrideEntry* &entry);
    StrideEntry* pcTableVictim(Addr pc, int master_id);

    Addr pcHash(Addr pc) const;
  public:

    StridePrefetcher(const StridePrefetcherParams *p);

    void calculatePrefetch(const PacketPtr &pkt, std::vector<Addr> &addresses);
};

#endif // __MEM_CACHE_PREFETCH_STRIDE_HH__<|MERGE_RESOLUTION|>--- conflicted
+++ resolved
@@ -1,9 +1,5 @@
 /*
-<<<<<<< HEAD
- * Copyright (c) 2012-2013 ARM Limited
-=======
  * Copyright (c) 2012-2013, 2015 ARM Limited
->>>>>>> 71bd3472
  * All rights reserved
  *
  * The license below extends only to copyright in the software and shall
@@ -78,19 +74,12 @@
         { }
 
         Addr instAddr;
-<<<<<<< HEAD
-        Addr missAddr;
-=======
         Addr lastAddr;
->>>>>>> 71bd3472
         bool isSecure;
         int stride;
         int confidence;
     };
 
-<<<<<<< HEAD
-    std::list<StrideEntry*> table[Max_Contexts];
-=======
     class PCTable
     {
       public:
@@ -111,7 +100,6 @@
         const int pcTableSets;
         const std::string _name;
         m5::hash_map<int, StrideEntry**> entries;
->>>>>>> 71bd3472
 
         StrideEntry** allocateNewContext(int context);
     };
