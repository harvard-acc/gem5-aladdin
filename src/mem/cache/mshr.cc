/*
<<<<<<< HEAD
 * Copyright (c) 2012-2013 ARM Limited
=======
 * Copyright (c) 2012-2013, 2015 ARM Limited
>>>>>>> 71bd3472
 * All rights reserved.
 *
 * The license below extends only to copyright in the software and shall
 * not be construed as granting a license to any other intellectual
 * property including but not limited to intellectual property relating
 * to a hardware implementation of the functionality of the software
 * licensed hereunder.  You may use the software subject to the license
 * terms below provided that you ensure that this notice is replicated
 * unmodified and in its entirety in all distributions of the software,
 * modified or unmodified, in source code or in binary form.
 *
 * Copyright (c) 2002-2005 The Regents of The University of Michigan
 * Copyright (c) 2010 Advanced Micro Devices, Inc.
 * All rights reserved.
 *
 * Redistribution and use in source and binary forms, with or without
 * modification, are permitted provided that the following conditions are
 * met: redistributions of source code must retain the above copyright
 * notice, this list of conditions and the following disclaimer;
 * redistributions in binary form must reproduce the above copyright
 * notice, this list of conditions and the following disclaimer in the
 * documentation and/or other materials provided with the distribution;
 * neither the name of the copyright holders nor the names of its
 * contributors may be used to endorse or promote products derived from
 * this software without specific prior written permission.
 *
 * THIS SOFTWARE IS PROVIDED BY THE COPYRIGHT HOLDERS AND CONTRIBUTORS
 * "AS IS" AND ANY EXPRESS OR IMPLIED WARRANTIES, INCLUDING, BUT NOT
 * LIMITED TO, THE IMPLIED WARRANTIES OF MERCHANTABILITY AND FITNESS FOR
 * A PARTICULAR PURPOSE ARE DISCLAIMED. IN NO EVENT SHALL THE COPYRIGHT
 * OWNER OR CONTRIBUTORS BE LIABLE FOR ANY DIRECT, INDIRECT, INCIDENTAL,
 * SPECIAL, EXEMPLARY, OR CONSEQUENTIAL DAMAGES (INCLUDING, BUT NOT
 * LIMITED TO, PROCUREMENT OF SUBSTITUTE GOODS OR SERVICES; LOSS OF USE,
 * DATA, OR PROFITS; OR BUSINESS INTERRUPTION) HOWEVER CAUSED AND ON ANY
 * THEORY OF LIABILITY, WHETHER IN CONTRACT, STRICT LIABILITY, OR TORT
 * (INCLUDING NEGLIGENCE OR OTHERWISE) ARISING IN ANY WAY OUT OF THE USE
 * OF THIS SOFTWARE, EVEN IF ADVISED OF THE POSSIBILITY OF SUCH DAMAGE.
 *
 * Authors: Erik Hallnor
 *          Dave Greene
 */

/**
 * @file
 * Miss Status and Handling Register (MSHR) definitions.
 */

#include <algorithm>
#include <cassert>
#include <string>
#include <vector>

#include "base/misc.hh"
#include "base/types.hh"
#include "debug/Cache.hh"
#include "mem/cache/cache.hh"
#include "mem/cache/mshr.hh"
#include "sim/core.hh"

using namespace std;

MSHR::MSHR() : readyTime(0), _isUncacheable(false), downstreamPending(false),
<<<<<<< HEAD
               pendingDirty(false), postInvalidate(false),
               postDowngrade(false), queue(NULL), order(0), addr(0), size(0),
               isSecure(false), inService(false), isForward(false),
               threadNum(InvalidThreadID), data(NULL)
=======
               pendingDirty(false),
               postInvalidate(false), postDowngrade(false),
               queue(NULL), order(0), blkAddr(0),
               blkSize(0), isSecure(false), inService(false),
               isForward(false), threadNum(InvalidThreadID), data(NULL)
>>>>>>> 71bd3472
{
}


MSHR::TargetList::TargetList()
    : needsExclusive(false), hasUpgrade(false)
{}


inline void
MSHR::TargetList::add(PacketPtr pkt, Tick readyTime,
                      Counter order, Target::Source source, bool markPending)
{
    if (source != Target::FromSnoop) {
        if (pkt->needsExclusive()) {
            needsExclusive = true;
        }

        // StoreCondReq is effectively an upgrade if it's in an MSHR
        // since it would have been failed already if we didn't have a
        // read-only copy
        if (pkt->isUpgrade() || pkt->cmd == MemCmd::StoreCondReq) {
            hasUpgrade = true;
        }
    }

    if (markPending) {
        // Iterate over the SenderState stack and see if we find
        // an MSHR entry. If we do, set the downstreamPending
        // flag. Otherwise, do nothing.
        MSHR *mshr = pkt->findNextSenderState<MSHR>();
        if (mshr != NULL) {
            assert(!mshr->downstreamPending);
            mshr->downstreamPending = true;
        }
    }

    emplace_back(Target(pkt, readyTime, order, source, markPending));
}


static void
replaceUpgrade(PacketPtr pkt)
{
    if (pkt->cmd == MemCmd::UpgradeReq) {
        pkt->cmd = MemCmd::ReadExReq;
        DPRINTF(Cache, "Replacing UpgradeReq with ReadExReq\n");
    } else if (pkt->cmd == MemCmd::SCUpgradeReq) {
        pkt->cmd = MemCmd::SCUpgradeFailReq;
        DPRINTF(Cache, "Replacing SCUpgradeReq with SCUpgradeFailReq\n");
    } else if (pkt->cmd == MemCmd::StoreCondReq) {
        pkt->cmd = MemCmd::StoreCondFailReq;
        DPRINTF(Cache, "Replacing StoreCondReq with StoreCondFailReq\n");
    }
}


void
MSHR::TargetList::replaceUpgrades()
{
    if (!hasUpgrade)
        return;

    for (auto& t : *this) {
        replaceUpgrade(t.pkt);
    }

    hasUpgrade = false;
}


void
MSHR::TargetList::clearDownstreamPending()
{
    for (auto& t : *this) {
        if (t.markedPending) {
            // Iterate over the SenderState stack and see if we find
            // an MSHR entry. If we find one, clear the
            // downstreamPending flag by calling
            // clearDownstreamPending(). This recursively clears the
            // downstreamPending flag in all caches this packet has
            // passed through.
            MSHR *mshr = t.pkt->findNextSenderState<MSHR>();
            if (mshr != NULL) {
                mshr->clearDownstreamPending();
            }
        }
    }
}


bool
MSHR::TargetList::checkFunctional(PacketPtr pkt)
{
    for (auto& t : *this) {
        if (pkt->checkFunctional(t.pkt)) {
            return true;
        }
    }

    return false;
}


void
MSHR::TargetList::print(std::ostream &os, int verbosity,
                        const std::string &prefix) const
{
    for (auto& t : *this) {
        const char *s;
        switch (t.source) {
          case Target::FromCPU:
            s = "FromCPU";
            break;
          case Target::FromSnoop:
            s = "FromSnoop";
            break;
          case Target::FromPrefetcher:
            s = "FromPrefetcher";
            break;
          default:
            s = "";
            break;
        }
        ccprintf(os, "%s%s: ", prefix, s);
        t.pkt->print(os, verbosity, "");
    }
}


void
<<<<<<< HEAD
MSHR::allocate(Addr _addr, int _size, PacketPtr target, Tick whenReady,
               Counter _order)
{
    addr = _addr;
    size = _size;
    isSecure = target->isSecure();
    readyTime = whenReady;
=======
MSHR::allocate(Addr blk_addr, unsigned blk_size, PacketPtr target,
               Tick when_ready, Counter _order)
{
    blkAddr = blk_addr;
    blkSize = blk_size;
    isSecure = target->isSecure();
    readyTime = when_ready;
>>>>>>> 71bd3472
    order = _order;
    assert(target);
    isForward = false;
    _isUncacheable = target->req->isUncacheable();
    inService = false;
    downstreamPending = false;
    threadNum = 0;
    assert(targets.isReset());
    // Don't know of a case where we would allocate a new MSHR for a
    // snoop (mem-side request), so set source according to request here
    Target::Source source = (target->cmd == MemCmd::HardPFReq) ?
        Target::FromPrefetcher : Target::FromCPU;
    targets.add(target, when_ready, _order, source, true);
    assert(deferredTargets.isReset());
    data = NULL;
}


void
MSHR::clearDownstreamPending()
{
    assert(downstreamPending);
    downstreamPending = false;
    // recursively clear flag on any MSHRs we will be forwarding
    // responses to
    targets.clearDownstreamPending();
}

bool
MSHR::markInService(bool pending_dirty_resp)
{
    assert(!inService);
    if (isForwardNoResponse()) {
        // we just forwarded the request packet & don't expect a
        // response, so get rid of it
        assert(getNumTargets() == 1);
        popTarget();
        return true;
    }

    inService = true;
    pendingDirty = targets.needsExclusive || pending_dirty_resp;
    postInvalidate = postDowngrade = false;

    if (!downstreamPending) {
        // let upstream caches know that the request has made it to a
        // level where it's going to get a response
        targets.clearDownstreamPending();
    }
    return false;
}


void
MSHR::deallocate()
{
    assert(targets.empty());
    targets.resetFlags();
    assert(deferredTargets.isReset());
    inService = false;
}

/*
 * Adds a target to an MSHR
 */
void
MSHR::allocateTarget(PacketPtr pkt, Tick whenReady, Counter _order)
{
    // assume we'd never issue a prefetch when we've got an
    // outstanding miss
    assert(pkt->cmd != MemCmd::HardPFReq);

    // uncacheable accesses always allocate a new MSHR, and cacheable
    // accesses ignore any uncacheable MSHRs, thus we should never
    // have targets addded if originally allocated uncacheable
    assert(!_isUncacheable);

    // if there's a request already in service for this MSHR, we will
    // have to defer the new target until after the response if any of
    // the following are true:
    // - there are other targets already deferred
    // - there's a pending invalidate to be applied after the response
    //   comes back (but before this target is processed)
    // - this target requires an exclusive block and either we're not
    //   getting an exclusive block back or we have already snooped
    //   another read request that will downgrade our exclusive block
    //   to shared
    if (inService &&
        (!deferredTargets.empty() || hasPostInvalidate() ||
         (pkt->needsExclusive() &&
          (!isPendingDirty() || hasPostDowngrade() || isForward)))) {
        // need to put on deferred list
        if (hasPostInvalidate())
            replaceUpgrade(pkt);
        deferredTargets.add(pkt, whenReady, _order, Target::FromCPU, true);
    } else {
        // No request outstanding, or still OK to append to
        // outstanding request: append to regular target list.  Only
        // mark pending if current request hasn't been issued yet
        // (isn't in service).
        targets.add(pkt, whenReady, _order, Target::FromCPU, !inService);
    }
}

bool
MSHR::handleSnoop(PacketPtr pkt, Counter _order)
{
    DPRINTF(Cache, "%s for %s addr %#llx size %d\n", __func__,
            pkt->cmdString(), pkt->getAddr(), pkt->getSize());
    if (!inService || (pkt->isExpressSnoop() && downstreamPending)) {
        // Request has not been issued yet, or it's been issued
        // locally but is buffered unissued at some downstream cache
        // which is forwarding us this snoop.  Either way, the packet
        // we're snooping logically precedes this MSHR's request, so
        // the snoop has no impact on the MSHR, but must be processed
        // in the standard way by the cache.  The only exception is
        // that if we're an L2+ cache buffering an UpgradeReq from a
        // higher-level cache, and the snoop is invalidating, then our
        // buffered upgrades must be converted to read exclusives,
        // since the upper-level cache no longer has a valid copy.
        // That is, even though the upper-level cache got out on its
        // local bus first, some other invalidating transaction
        // reached the global bus before the upgrade did.
        if (pkt->needsExclusive()) {
            targets.replaceUpgrades();
            deferredTargets.replaceUpgrades();
        }

        return false;
    }

    // From here on down, the request issued by this MSHR logically
    // precedes the request we're snooping.
    if (pkt->needsExclusive()) {
        // snooped request still precedes the re-request we'll have to
        // issue for deferred targets, if any...
        deferredTargets.replaceUpgrades();
    }

    if (hasPostInvalidate()) {
        // a prior snoop has already appended an invalidation, so
        // logically we don't have the block anymore; no need for
        // further snooping.
        return true;
    }

    if (isPendingDirty() || pkt->isInvalidate()) {
        // We need to save and replay the packet in two cases:
        // 1. We're awaiting an exclusive copy, so ownership is pending,
        //    and we need to respond after we receive data.
        // 2. It's an invalidation (e.g., UpgradeReq), and we need
        //    to forward the snoop up the hierarchy after the current
        //    transaction completes.
        
        // Actual target device (typ. a memory) will delete the
        // packet on reception, so we need to save a copy here.

        // Clear flags and also allocate new data as the original
        // packet data storage may have been deleted by the time we
        // get to send this packet.
        PacketPtr cp_pkt = nullptr;

        if (isPendingDirty()) {
            // Case 1: The new packet will need to get the response from the
            // MSHR already queued up here
            cp_pkt = new Packet(pkt, true, true);
            pkt->assertMemInhibit();
            // in the case of an uncacheable request there is no need
            // to set the exclusive flag, but since the recipient does
            // not care there is no harm in doing so
            pkt->setSupplyExclusive();
        } else {
            // Case 2: We only need to buffer the packet for information
            // purposes; the original request can proceed without waiting
            // => Create a copy of the request, as that may get deallocated as
            // well
            cp_pkt = new Packet(new Request(*pkt->req), pkt->cmd);
            DPRINTF(Cache, "Copying packet %p -> %p and request %p -> %p\n",
                    pkt, cp_pkt, pkt->req, cp_pkt->req);
        }
        targets.add(cp_pkt, curTick(), _order, Target::FromSnoop,
                    downstreamPending && targets.needsExclusive);

        if (pkt->needsExclusive()) {
            // This transaction will take away our pending copy
            postInvalidate = true;
        }
    }

    if (!pkt->needsExclusive() && !pkt->req->isUncacheable()) {
        // This transaction will get a read-shared copy, downgrading
        // our copy if we had an exclusive one
        postDowngrade = true;
        pkt->assertShared();
    }

    return true;
}


bool
MSHR::promoteDeferredTargets()
{
    assert(targets.empty());
    if (deferredTargets.empty()) {
        return false;
    }

    // swap targets & deferredTargets lists
    std::swap(targets, deferredTargets);

    // clear deferredTargets flags
    deferredTargets.resetFlags();

    order = targets.front().order;
    readyTime = std::max(curTick(), targets.front().readyTime);

    return true;
}


void
MSHR::handleFill(PacketPtr pkt, CacheBlk *blk)
{
    if (!pkt->sharedAsserted()
        && !(hasPostInvalidate() || hasPostDowngrade())
        && deferredTargets.needsExclusive) {
        // We got an exclusive response, but we have deferred targets
        // which are waiting to request an exclusive copy (not because
        // of a pending invalidate).  This can happen if the original
        // request was for a read-only (non-exclusive) block, but we
        // got an exclusive copy anyway because of the E part of the
        // MOESI/MESI protocol.  Since we got the exclusive copy
        // there's no need to defer the targets, so move them up to
        // the regular target list.
        assert(!targets.needsExclusive);
        targets.needsExclusive = true;
        // if any of the deferred targets were upper-level cache
        // requests marked downstreamPending, need to clear that
        assert(!downstreamPending);  // not pending here anymore
        deferredTargets.clearDownstreamPending();
        // this clears out deferredTargets too
        targets.splice(targets.end(), deferredTargets);
        deferredTargets.resetFlags();
    }
}


bool
MSHR::checkFunctional(PacketPtr pkt)
{
    // For printing, we treat the MSHR as a whole as single entity.
    // For other requests, we iterate over the individual targets
    // since that's where the actual data lies.
    if (pkt->isPrint()) {
<<<<<<< HEAD
        pkt->checkFunctional(this, addr, isSecure, size, NULL);
=======
        pkt->checkFunctional(this, blkAddr, isSecure, blkSize, NULL);
>>>>>>> 71bd3472
        return false;
    } else {
        return (targets.checkFunctional(pkt) ||
                deferredTargets.checkFunctional(pkt));
    }
}


void
MSHR::print(std::ostream &os, int verbosity, const std::string &prefix) const
{
<<<<<<< HEAD
    ccprintf(os, "%s[%x:%x](%s) %s %s %s state: %s %s %s %s %s\n",
             prefix, addr, addr+size-1,
=======
    ccprintf(os, "%s[%#llx:%#llx](%s) %s %s %s state: %s %s %s %s %s\n",
             prefix, blkAddr, blkAddr + blkSize - 1,
>>>>>>> 71bd3472
             isSecure ? "s" : "ns",
             isForward ? "Forward" : "",
             isForwardNoResponse() ? "ForwNoResp" : "",
             needsExclusive() ? "Excl" : "",
             _isUncacheable ? "Unc" : "",
             inService ? "InSvc" : "",
             downstreamPending ? "DwnPend" : "",
             hasPostInvalidate() ? "PostInv" : "",
             hasPostDowngrade() ? "PostDowngr" : "");

    ccprintf(os, "%s  Targets:\n", prefix);
    targets.print(os, verbosity, prefix + "    ");
    if (!deferredTargets.empty()) {
        ccprintf(os, "%s  Deferred Targets:\n", prefix);
        deferredTargets.print(os, verbosity, prefix + "      ");
    }
}

std::string
MSHR::print() const
{
    ostringstream str;
    print(str);
    return str.str();
}<|MERGE_RESOLUTION|>--- conflicted
+++ resolved
@@ -1,9 +1,5 @@
 /*
-<<<<<<< HEAD
- * Copyright (c) 2012-2013 ARM Limited
-=======
  * Copyright (c) 2012-2013, 2015 ARM Limited
->>>>>>> 71bd3472
  * All rights reserved.
  *
  * The license below extends only to copyright in the software and shall
@@ -66,18 +62,11 @@
 using namespace std;
 
 MSHR::MSHR() : readyTime(0), _isUncacheable(false), downstreamPending(false),
-<<<<<<< HEAD
-               pendingDirty(false), postInvalidate(false),
-               postDowngrade(false), queue(NULL), order(0), addr(0), size(0),
-               isSecure(false), inService(false), isForward(false),
-               threadNum(InvalidThreadID), data(NULL)
-=======
                pendingDirty(false),
                postInvalidate(false), postDowngrade(false),
                queue(NULL), order(0), blkAddr(0),
                blkSize(0), isSecure(false), inService(false),
                isForward(false), threadNum(InvalidThreadID), data(NULL)
->>>>>>> 71bd3472
 {
 }
 
@@ -209,15 +198,6 @@
 
 
 void
-<<<<<<< HEAD
-MSHR::allocate(Addr _addr, int _size, PacketPtr target, Tick whenReady,
-               Counter _order)
-{
-    addr = _addr;
-    size = _size;
-    isSecure = target->isSecure();
-    readyTime = whenReady;
-=======
 MSHR::allocate(Addr blk_addr, unsigned blk_size, PacketPtr target,
                Tick when_ready, Counter _order)
 {
@@ -225,7 +205,6 @@
     blkSize = blk_size;
     isSecure = target->isSecure();
     readyTime = when_ready;
->>>>>>> 71bd3472
     order = _order;
     assert(target);
     isForward = false;
@@ -481,11 +460,7 @@
     // For other requests, we iterate over the individual targets
     // since that's where the actual data lies.
     if (pkt->isPrint()) {
-<<<<<<< HEAD
-        pkt->checkFunctional(this, addr, isSecure, size, NULL);
-=======
         pkt->checkFunctional(this, blkAddr, isSecure, blkSize, NULL);
->>>>>>> 71bd3472
         return false;
     } else {
         return (targets.checkFunctional(pkt) ||
@@ -497,13 +472,8 @@
 void
 MSHR::print(std::ostream &os, int verbosity, const std::string &prefix) const
 {
-<<<<<<< HEAD
-    ccprintf(os, "%s[%x:%x](%s) %s %s %s state: %s %s %s %s %s\n",
-             prefix, addr, addr+size-1,
-=======
     ccprintf(os, "%s[%#llx:%#llx](%s) %s %s %s state: %s %s %s %s %s\n",
              prefix, blkAddr, blkAddr + blkSize - 1,
->>>>>>> 71bd3472
              isSecure ? "s" : "ns",
              isForward ? "Forward" : "",
              isForwardNoResponse() ? "ForwNoResp" : "",
