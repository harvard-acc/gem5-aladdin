--- conflicted
+++ resolved
@@ -1,9 +1,5 @@
 /*
-<<<<<<< HEAD
- * Copyright (c) 2012-2013 ARM Limited
-=======
  * Copyright (c) 2012-2014 ARM Limited
->>>>>>> 71bd3472
  * All rights reserved.
  *
  * The license below extends only to copyright in the software and shall
@@ -76,11 +72,7 @@
     /** block was a hardware prefetch yet unaccessed*/
     BlkHWPrefetched =   0x20,
     /** block holds data from the secure memory space */
-<<<<<<< HEAD
-    BlkSecure =         0x40
-=======
     BlkSecure =         0x40,
->>>>>>> 71bd3472
 };
 
 /**
