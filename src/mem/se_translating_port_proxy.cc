/*
 * Copyright (c) 2011 ARM Limited
 * All rights reserved
 *
 * The license below extends only to copyright in the software and shall
 * not be construed as granting a license to any other intellectual
 * property including but not limited to intellectual property relating
 * to a hardware implementation of the functionality of the software
 * licensed hereunder.  You may use the software subject to the license
 * terms below provided that you ensure that this notice is replicated
 * unmodified and in its entirety in all distributions of the software,
 * modified or unmodified, in source code or in binary form.
 *
 * Copyright (c) 2001-2005 The Regents of The University of Michigan
 * All rights reserved.
 *
 * Redistribution and use in source and binary forms, with or without
 * modification, are permitted provided that the following conditions are
 * met: redistributions of source code must retain the above copyright
 * notice, this list of conditions and the following disclaimer;
 * redistributions in binary form must reproduce the above copyright
 * notice, this list of conditions and the following disclaimer in the
 * documentation and/or other materials provided with the distribution;
 * neither the name of the copyright holders nor the names of its
 * contributors may be used to endorse or promote products derived from
 * this software without specific prior written permission.
 *
 * THIS SOFTWARE IS PROVIDED BY THE COPYRIGHT HOLDERS AND CONTRIBUTORS
 * "AS IS" AND ANY EXPRESS OR IMPLIED WARRANTIES, INCLUDING, BUT NOT
 * LIMITED TO, THE IMPLIED WARRANTIES OF MERCHANTABILITY AND FITNESS FOR
 * A PARTICULAR PURPOSE ARE DISCLAIMED. IN NO EVENT SHALL THE COPYRIGHT
 * OWNER OR CONTRIBUTORS BE LIABLE FOR ANY DIRECT, INDIRECT, INCIDENTAL,
 * SPECIAL, EXEMPLARY, OR CONSEQUENTIAL DAMAGES (INCLUDING, BUT NOT
 * LIMITED TO, PROCUREMENT OF SUBSTITUTE GOODS OR SERVICES; LOSS OF USE,
 * DATA, OR PROFITS; OR BUSINESS INTERRUPTION) HOWEVER CAUSED AND ON ANY
 * THEORY OF LIABILITY, WHETHER IN CONTRACT, STRICT LIABILITY, OR TORT
 * (INCLUDING NEGLIGENCE OR OTHERWISE) ARISING IN ANY WAY OUT OF THE USE
 * OF THIS SOFTWARE, EVEN IF ADVISED OF THE POSSIBILITY OF SUCH DAMAGE.
 *
 * Authors: Ron Dreslinski
 *          Steve Reinhardt
 *          Andreas Hansson
 */

#include <string>

#include "arch/isa_traits.hh"
#include "base/chunk_generator.hh"
#include "config/the_isa.hh"
#include "mem/page_table.hh"
#include "mem/se_translating_port_proxy.hh"
#include "sim/process.hh"
#include "sim/system.hh"

using namespace TheISA;

SETranslatingPortProxy::SETranslatingPortProxy(MasterPort& port, Process *p,
                                           AllocType alloc)
    : PortProxy(port, p->system->cacheLineSize()), pTable(p->pTable),
      process(p), allocating(alloc)
{ }

SETranslatingPortProxy::~SETranslatingPortProxy()
{ }

bool
SETranslatingPortProxy::tryReadBlob(Addr addr, uint8_t *p, int size) const
{
    int prevSize = 0;

    for (ChunkGenerator gen(addr, size, PageBytes); !gen.done(); gen.next()) {
        Addr paddr;

        if (!pTable->translate(gen.addr(),paddr))
            return false;

        PortProxy::readBlob(paddr, p + prevSize, gen.size());
        prevSize += gen.size();
    }

    return true;
}

void
SETranslatingPortProxy::readBlob(Addr addr, uint8_t *p, int size) const
{
    if (!tryReadBlob(addr, p, size))
        fatal("readBlob(0x%x, ...) failed", addr);
}


bool
SETranslatingPortProxy::tryWriteBlob(Addr addr, const uint8_t *p,
                                     int size) const
{
    int prevSize = 0;
<<<<<<< HEAD
    for (ChunkGenerator gen(addr, size, VMPageSize); !gen.done(); gen.next()) {
=======

    for (ChunkGenerator gen(addr, size, PageBytes); !gen.done(); gen.next()) {
>>>>>>> 71bd3472
        Addr paddr;

        if (!pTable->translate(gen.addr(), paddr)) {
            if (allocating == Always) {
                process->allocateMem(roundDown(gen.addr(), PageBytes),
                                     PageBytes);
            } else if (allocating == NextPage) {
                // check if we've accessed the next page on the stack
                if (!process->fixupStackFault(gen.addr()))
                    panic("Page table fault when accessing virtual address %#x "
                            "during functional write\n", gen.addr());
            } else {
                return false;
            }
            pTable->translate(gen.addr(), paddr);
        }

        PortProxy::writeBlob(paddr, p + prevSize, gen.size());
        prevSize += gen.size();
    }

    return true;
}


void
SETranslatingPortProxy::writeBlob(Addr addr, const uint8_t *p, int size) const
{
    if (!tryWriteBlob(addr, p, size))
        fatal("writeBlob(0x%x, ...) failed", addr);
}

bool
SETranslatingPortProxy::tryMemsetBlob(Addr addr, uint8_t val, int size) const
{
    for (ChunkGenerator gen(addr, size, PageBytes); !gen.done(); gen.next()) {
        Addr paddr;

        if (!pTable->translate(gen.addr(), paddr)) {
            if (allocating == Always) {
                process->allocateMem(roundDown(gen.addr(), PageBytes),
                                     PageBytes);
                pTable->translate(gen.addr(), paddr);
            } else {
                return false;
            }
        }

        PortProxy::memsetBlob(paddr, val, gen.size());
    }

    return true;
}

void
SETranslatingPortProxy::memsetBlob(Addr addr, uint8_t val, int size) const
{
    if (!tryMemsetBlob(addr, val, size))
        fatal("memsetBlob(0x%x, ...) failed", addr);
}


bool
SETranslatingPortProxy::tryWriteString(Addr addr, const char *str) const
{
    uint8_t c;

    Addr vaddr = addr;

    do {
        c = *str++;
        Addr paddr;

        if (!pTable->translate(vaddr++, paddr))
            return false;

        PortProxy::writeBlob(paddr, &c, 1);
    } while (c);

    return true;
}

void
SETranslatingPortProxy::writeString(Addr addr, const char *str) const
{
    if (!tryWriteString(addr, str))
        fatal("writeString(0x%x, ...) failed", addr);
}

bool
SETranslatingPortProxy::tryReadString(std::string &str, Addr addr) const
{
    uint8_t c;

    Addr vaddr = addr;

    while (true) {
        Addr paddr;

        if (!pTable->translate(vaddr++, paddr))
            return false;

        PortProxy::readBlob(paddr, &c, 1);
        if (c == '\0')
            break;

        str += c;
    }

    return true;
}

void
SETranslatingPortProxy::readString(std::string &str, Addr addr) const
{
    if (!tryReadString(str, addr))
        fatal("readString(0x%x, ...) failed", addr);
}
<|MERGE_RESOLUTION|>--- conflicted
+++ resolved
@@ -94,12 +94,8 @@
                                      int size) const
 {
     int prevSize = 0;
-<<<<<<< HEAD
-    for (ChunkGenerator gen(addr, size, VMPageSize); !gen.done(); gen.next()) {
-=======
 
     for (ChunkGenerator gen(addr, size, PageBytes); !gen.done(); gen.next()) {
->>>>>>> 71bd3472
         Addr paddr;
 
         if (!pTable->translate(gen.addr(), paddr)) {
