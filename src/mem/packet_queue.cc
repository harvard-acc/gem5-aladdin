--- conflicted
+++ resolved
@@ -106,14 +106,6 @@
             __func__, pkt->cmdString(), pkt->getAddr(), pkt->getSize(), when,
             force_order);
 
-<<<<<<< HEAD
-void
-PacketQueue::schedSendTiming(PacketPtr pkt, Tick when, bool send_as_snoop)
-{
-    DPRINTF(PacketQueue, "PacketQueue: %s for %s address %x size %d @ tick %d\n", __func__,
-            pkt->cmdString(), pkt->getAddr(), pkt->getSize(), when);
-=======
->>>>>>> 71bd3472
     // we can still send a packet before the end of this tick
     assert(when >= curTick());
 
