--- conflicted
+++ resolved
@@ -159,11 +159,8 @@
 
     /** The request targets the secure memory space. */
     static const FlagsType SECURE                      = 0x10000000;
-<<<<<<< HEAD
-=======
     /** The request is a page table walk */
     static const FlagsType PT_WALK                     = 0x20000000;
->>>>>>> 71bd3472
 
     /** These flags are *not* cleared when a Request object is reused
        (assigned a new address). */
@@ -298,15 +295,10 @@
      *  constructor.)
      */
     Request()
-<<<<<<< HEAD
-        : _taskId(ContextSwitchTaskId::Unknown),
-        translateDelta(0), accessDelta(0), depth(0)
-=======
         : _paddr(0), _size(0), _masterId(invldMasterId), _time(0),
           _taskId(ContextSwitchTaskId::Unknown), _asid(0), _vaddr(0),
           _extraData(0), _contextId(0), _threadId(0), _pc(0),
           translateDelta(0), accessDelta(0), depth(0)
->>>>>>> 71bd3472
     {}
 
     /**
@@ -314,63 +306,42 @@
      * just physical address, size, flags, and timestamp (to curTick()).
      * These fields are adequate to perform a request.
      */
-<<<<<<< HEAD
-    Request(Addr paddr, int size, Flags flags, MasterID mid)
-        : _taskId(ContextSwitchTaskId::Unknown)
-=======
     Request(Addr paddr, unsigned size, Flags flags, MasterID mid)
         : _paddr(0), _size(0), _masterId(invldMasterId), _time(0),
           _taskId(ContextSwitchTaskId::Unknown), _asid(0), _vaddr(0),
           _extraData(0), _contextId(0), _threadId(0), _pc(0),
           translateDelta(0), accessDelta(0), depth(0)
->>>>>>> 71bd3472
     {
         setPhys(paddr, size, flags, mid, curTick());
     }
 
-<<<<<<< HEAD
-    Request(Addr paddr, int size, Flags flags, MasterID mid, Tick time)
-        : _taskId(ContextSwitchTaskId::Unknown)
-=======
     Request(Addr paddr, unsigned size, Flags flags, MasterID mid, Tick time)
         : _paddr(0), _size(0), _masterId(invldMasterId), _time(0),
           _taskId(ContextSwitchTaskId::Unknown), _asid(0), _vaddr(0),
           _extraData(0), _contextId(0), _threadId(0), _pc(0),
           translateDelta(0), accessDelta(0), depth(0)
->>>>>>> 71bd3472
     {
         setPhys(paddr, size, flags, mid, time);
     }
 
-<<<<<<< HEAD
-    Request(Addr paddr, int size, Flags flags, MasterID mid, Tick time, Addr pc)
-        : _taskId(ContextSwitchTaskId::Unknown)
-=======
     Request(Addr paddr, unsigned size, Flags flags, MasterID mid, Tick time,
             Addr pc)
         : _paddr(0), _size(0), _masterId(invldMasterId), _time(0),
           _taskId(ContextSwitchTaskId::Unknown), _asid(0), _vaddr(0),
           _extraData(0), _contextId(0), _threadId(0), _pc(0),
           translateDelta(0), accessDelta(0), depth(0)
->>>>>>> 71bd3472
     {
         setPhys(paddr, size, flags, mid, time);
         privateFlags.set(VALID_PC);
         _pc = pc;
     }
 
-<<<<<<< HEAD
-    Request(int asid, Addr vaddr, int size, Flags flags, MasterID mid, Addr pc,
-            int cid, ThreadID tid)
-        : _taskId(ContextSwitchTaskId::Unknown)
-=======
     Request(int asid, Addr vaddr, unsigned size, Flags flags, MasterID mid,
             Addr pc, int cid, ThreadID tid)
         : _paddr(0), _size(0), _masterId(invldMasterId), _time(0),
           _taskId(ContextSwitchTaskId::Unknown), _asid(0), _vaddr(0),
           _extraData(0), _contextId(0), _threadId(0), _pc(0),
           translateDelta(0), accessDelta(0), depth(0)
->>>>>>> 71bd3472
     {
         setVirt(asid, vaddr, size, flags, mid, pc);
         setThreadContext(cid, tid);
@@ -390,36 +361,6 @@
     }
 
     /**
-<<<<<<< HEAD
-     * Set up a physical (e.g. device) request in a previously
-     * allocated Request object.
-     */
-    void
-    setPhys(Addr paddr, int size, Flags flags, MasterID mid, Tick time)
-    {
-        assert(size >= 0);
-        _paddr = paddr;
-        _size = size;
-        _time = time;
-        _masterId = mid;
-        _flags.clear(~STICKY_FLAGS);
-        _flags.set(flags);
-        privateFlags.clear(~STICKY_PRIVATE_FLAGS);
-        privateFlags.set(VALID_PADDR|VALID_SIZE);
-        depth = 0;
-        accessDelta = 0;
-        //translateDelta = 0;
-    }
-
-    void
-    setPhys(Addr paddr, int size, Flags flags, MasterID mid)
-    {
-        setPhys(paddr, size, flags, mid, curTick());
-    }
-
-    /**
-=======
->>>>>>> 71bd3472
      * Set up a virtual (e.g., CPU) request in a previously
      * allocated Request object.
      */
@@ -504,11 +445,7 @@
      * Level of the cache hierachy where this request was responded to
      * (e.g. 0 = L1; 1 = L2).
      */
-<<<<<<< HEAD
-    int depth;
-=======
     mutable int depth;
->>>>>>> 71bd3472
 
     /**
      *  Accessor for size.
@@ -678,11 +615,7 @@
      * Increment/Get the depth at which this request is responded to.
      * This currently happens when the request misses in any cache level.
      */
-<<<<<<< HEAD
-    void incAccessDepth() { depth++; }
-=======
     void incAccessDepth() const { depth++; }
->>>>>>> 71bd3472
     int getAccessDepth() const { return depth; }
 
     /**
@@ -712,10 +645,7 @@
     bool isMmappedIpr() const { return _flags.isSet(MMAPPED_IPR); }
     bool isClearLL() const { return _flags.isSet(CLEAR_LL); }
     bool isSecure() const { return _flags.isSet(SECURE); }
-<<<<<<< HEAD
-=======
     bool isPTWalk() const { return _flags.isSet(PT_WALK); }
->>>>>>> 71bd3472
 };
 
 #endif // __MEM_REQUEST_HH__