--- conflicted
+++ resolved
@@ -42,12 +42,6 @@
  * Authors: Kevin Lim
  */
 
-<<<<<<< HEAD
-#include "cpu/pred/2bit_local.hh"
-#include "cpu/pred/bi_mode.hh"
-#include "cpu/pred/bpred_unit_impl.hh"
-#include "cpu/pred/tournament.hh"
-=======
 #include "cpu/pred/bpred_unit.hh"
 
 #include <algorithm>
@@ -294,7 +288,6 @@
         pred_taken = true;
         // Tell the BP there was an unconditional branch.
         uncondBranch(instPC.instAddr(), bp_history);
->>>>>>> 71bd3472
 
         if (inst->isReturn() && RAS[tid].empty()) {
             DPRINTF(Branch, "[tid:%i] RAS is empty, predicting "
@@ -391,15 +384,6 @@
 void
 BPredUnit::update(const InstSeqNum &done_sn, ThreadID tid)
 {
-<<<<<<< HEAD
-    // Setup the selected predictor.
-    if (predType == "local") {
-        return new LocalBP(this);
-    } else if (predType == "tournament") {
-        return new TournamentBP(this);
-    } else if (predType == "bi-mode") {
-        return new BiModeBP(this);
-=======
     DPRINTF(Branch, "[tid:%i]: Committing branches until "
             "[sn:%lli].\n", tid, done_sn);
 
@@ -540,7 +524,6 @@
                  hist_it->pushedRAS = false;
            }
         }
->>>>>>> 71bd3472
     } else {
         DPRINTF(Branch, "[tid:%i]: [sn:%i] pred_hist empty, can't "
                 "update.\n", tid, squashed_sn);
