/*
 * Copyright (c) 2011-2012, 2014 ARM Limited
 * Copyright (c) 2010 The University of Edinburgh
 * All rights reserved
 *
 * The license below extends only to copyright in the software and shall
 * not be construed as granting a license to any other intellectual
 * property including but not limited to intellectual property relating
 * to a hardware implementation of the functionality of the software
 * licensed hereunder.  You may use the software subject to the license
 * terms below provided that you ensure that this notice is replicated
 * unmodified and in its entirety in all distributions of the software,
 * modified or unmodified, in source code or in binary form.
 *
 * Copyright (c) 2004-2005 The Regents of The University of Michigan
 * All rights reserved.
 *
 * Redistribution and use in source and binary forms, with or without
 * modification, are permitted provided that the following conditions are
 * met: redistributions of source code must retain the above copyright
 * notice, this list of conditions and the following disclaimer;
 * redistributions in binary form must reproduce the above copyright
 * notice, this list of conditions and the following disclaimer in the
 * documentation and/or other materials provided with the distribution;
 * neither the name of the copyright holders nor the names of its
 * contributors may be used to endorse or promote products derived from
 * this software without specific prior written permission.
 *
 * THIS SOFTWARE IS PROVIDED BY THE COPYRIGHT HOLDERS AND CONTRIBUTORS
 * "AS IS" AND ANY EXPRESS OR IMPLIED WARRANTIES, INCLUDING, BUT NOT
 * LIMITED TO, THE IMPLIED WARRANTIES OF MERCHANTABILITY AND FITNESS FOR
 * A PARTICULAR PURPOSE ARE DISCLAIMED. IN NO EVENT SHALL THE COPYRIGHT
 * OWNER OR CONTRIBUTORS BE LIABLE FOR ANY DIRECT, INDIRECT, INCIDENTAL,
 * SPECIAL, EXEMPLARY, OR CONSEQUENTIAL DAMAGES (INCLUDING, BUT NOT
 * LIMITED TO, PROCUREMENT OF SUBSTITUTE GOODS OR SERVICES; LOSS OF USE,
 * DATA, OR PROFITS; OR BUSINESS INTERRUPTION) HOWEVER CAUSED AND ON ANY
 * THEORY OF LIABILITY, WHETHER IN CONTRACT, STRICT LIABILITY, OR TORT
 * (INCLUDING NEGLIGENCE OR OTHERWISE) ARISING IN ANY WAY OUT OF THE USE
 * OF THIS SOFTWARE, EVEN IF ADVISED OF THE POSSIBILITY OF SUCH DAMAGE.
 *
 * Authors: Kevin Lim
 *          Korey Sewell
 *          Timothy M. Jones
 *          Nilay Vaish
 */

#ifndef __CPU_PRED_BPRED_UNIT_HH__
#define __CPU_PRED_BPRED_UNIT_HH__

#include <deque>

#include "base/statistics.hh"
#include "base/types.hh"
#include "cpu/pred/btb.hh"
#include "cpu/pred/ras.hh"
#include "cpu/inst_seq.hh"
#include "cpu/static_inst.hh"
#include "params/BranchPredictor.hh"
#include "sim/probe/pmu.hh"
#include "sim/sim_object.hh"

/**
 * Basically a wrapper class to hold both the branch predictor
 * and the BTB.
 */
class BPredUnit : public SimObject
{
  public:
      typedef BranchPredictorParams Params;
    /**
     * @param params The params object, that has the size of the BP and BTB.
     */
    BPredUnit(const Params *p);

    /**
     * Registers statistics.
     */
    void regStats();

    void regProbePoints() M5_ATTR_OVERRIDE;

    /** Perform sanity checks after a drain. */
    void drainSanityCheck() const;

    /**
     * Predicts whether or not the instruction is a taken branch, and the
     * target of the branch if it is taken.
     * @param inst The branch instruction.
     * @param PC The predicted PC is passed back through this parameter.
     * @param tid The thread id.
     * @return Returns if the branch is taken or not.
     */
    bool predict(const StaticInstPtr &inst, const InstSeqNum &seqNum,
                 TheISA::PCState &pc, ThreadID tid);
<<<<<<< HEAD
    bool predictInOrder(StaticInstPtr &inst, const InstSeqNum &seqNum,
=======
    bool predictInOrder(const StaticInstPtr &inst, const InstSeqNum &seqNum,
>>>>>>> 71bd3472
                        int asid, TheISA::PCState &instPC,
                        TheISA::PCState &predPC, ThreadID tid);

    // @todo: Rename this function.
    virtual void uncondBranch(Addr pc, void * &bp_history) = 0;

    /**
     * Tells the branch predictor to commit any updates until the given
     * sequence number.
     * @param done_sn The sequence number to commit any older updates up until.
     * @param tid The thread id.
     */
    void update(const InstSeqNum &done_sn, ThreadID tid);

    /**
     * Squashes all outstanding updates until a given sequence number.
     * @param squashed_sn The sequence number to squash any younger updates up
     * until.
     * @param tid The thread id.
     */
    void squash(const InstSeqNum &squashed_sn, ThreadID tid);

    /**
     * Squashes all outstanding updates until a given sequence number, and
     * corrects that sn's update with the proper address and taken/not taken.
     * @param squashed_sn The sequence number to squash any younger updates up
     * until.
     * @param corr_target The correct branch target.
     * @param actually_taken The correct branch direction.
     * @param tid The thread id.
     */
    void squash(const InstSeqNum &squashed_sn,
                const TheISA::PCState &corr_target,
                bool actually_taken, ThreadID tid);

    /**
     * @param bp_history Pointer to the history object.  The predictor
     * will need to update any state and delete the object.
     */
    virtual void squash(void *bp_history) = 0;

    /**
     * Looks up a given PC in the BP to see if it is taken or not taken.
     * @param inst_PC The PC to look up.
     * @param bp_history Pointer that will be set to an object that
     * has the branch predictor state associated with the lookup.
     * @return Whether the branch is taken or not taken.
     */
    virtual bool lookup(Addr instPC, void * &bp_history) = 0;

     /**
     * If a branch is not taken, because the BTB address is invalid or missing,
     * this function sets the appropriate counter in the global and local
     * predictors to not taken.
     * @param inst_PC The PC to look up the local predictor.
     * @param bp_history Pointer that will be set to an object that
     * has the branch predictor state associated with the lookup.
     */
    virtual void btbUpdate(Addr instPC, void * &bp_history) = 0;

    /**
     * Looks up a given PC in the BTB to see if a matching entry exists.
     * @param inst_PC The PC to look up.
     * @return Whether the BTB contains the given PC.
     */
    bool BTBValid(Addr instPC)
    { return BTB.valid(instPC, 0); }

    /**
     * Looks up a given PC in the BTB to get the predicted target.
     * @param inst_PC The PC to look up.
     * @return The address of the target of the branch.
     */
    TheISA::PCState BTBLookup(Addr instPC)
    { return BTB.lookup(instPC, 0); }

    /**
     * Updates the BP with taken/not taken information.
     * @param inst_PC The branch's PC that will be updated.
     * @param taken Whether the branch was taken or not taken.
     * @param bp_history Pointer to the branch predictor state that is
     * associated with the branch lookup that is being updated.
     * @param squashed Set to true when this function is called during a
     * squash operation.
     * @todo Make this update flexible enough to handle a global predictor.
     */
    virtual void update(Addr instPC, bool taken, void *bp_history,
                        bool squashed) = 0;
     /**
     * Deletes the associated history with a branch, performs no predictor
     * updates.  Used for branches that mispredict and update tables but
     * are still speculative and later retire.
     * @param bp_history History to delete associated with this predictor
     */
    virtual void retireSquashed(void *bp_history) = 0;

    /**
     * Updates the BTB with the target of a branch.
     * @param inst_PC The branch's PC that will be updated.
     * @param target_PC The branch's target that will be added to the BTB.
     */
    void BTBUpdate(Addr instPC, const TheISA::PCState &target)
    { BTB.update(instPC, target, 0); }

    void dump();

  private:
    struct PredictorHistory {
        /**
         * Makes a predictor history struct that contains any
         * information needed to update the predictor, BTB, and RAS.
         */
        PredictorHistory(const InstSeqNum &seq_num, Addr instPC,
                         bool pred_taken, void *bp_history,
                         ThreadID _tid)
            : seqNum(seq_num), pc(instPC), bpHistory(bp_history), RASTarget(0),
              RASIndex(0), tid(_tid), predTaken(pred_taken), usedRAS(0), pushedRAS(0),
              wasCall(0), wasReturn(0), wasSquashed(0)
        {}

        bool operator==(const PredictorHistory &entry) const {
            return this->seqNum == entry.seqNum;
        }

        /** The sequence number for the predictor history entry. */
        InstSeqNum seqNum;

        /** The PC associated with the sequence number. */
        Addr pc;

        /** Pointer to the history object passed back from the branch
         * predictor.  It is used to update or restore state of the
         * branch predictor.
         */
        void *bpHistory;

        /** The RAS target (only valid if a return). */
        TheISA::PCState RASTarget;

        /** The RAS index of the instruction (only valid if a call). */
        unsigned RASIndex;

        /** The thread id. */
        ThreadID tid;

        /** Whether or not it was predicted taken. */
        bool predTaken;

        /** Whether or not the RAS was used. */
        bool usedRAS;

        /* Whether or not the RAS was pushed */
        bool pushedRAS;

        /** Whether or not the instruction was a call. */
        bool wasCall;

        /** Whether or not the instruction was a return. */
        bool wasReturn;

        /** Whether this instruction has already mispredicted/updated bp */
        bool wasSquashed;
    };

    typedef std::deque<PredictorHistory> History;

    /** Number of the threads for which the branch history is maintained. */
    const unsigned numThreads;


    /**
     * The per-thread predictor history. This is used to update the predictor
     * as instructions are committed, or restore it to the proper state after
     * a squash.
     */
    std::vector<History> predHist;

    /** The BTB. */
    DefaultBTB BTB;

    /** The per-thread return address stack. */
    std::vector<ReturnAddrStack> RAS;

    /** Stat for number of BP lookups. */
    Stats::Scalar lookups;
    /** Stat for number of conditional branches predicted. */
    Stats::Scalar condPredicted;
    /** Stat for number of conditional branches predicted incorrectly. */
    Stats::Scalar condIncorrect;
    /** Stat for number of BTB lookups. */
    Stats::Scalar BTBLookups;
    /** Stat for number of BTB hits. */
    Stats::Scalar BTBHits;
    /** Stat for number of times the BTB is correct. */
    Stats::Scalar BTBCorrect;
    /** Stat for percent times an entry in BTB found. */
    Stats::Formula BTBHitPct;
    /** Stat for number of times the RAS is used to get a target. */
    Stats::Scalar usedRAS;
    /** Stat for number of times the RAS is incorrect. */
    Stats::Scalar RASIncorrect;

  protected:
    /** Number of bits to shift instructions by for predictor addresses. */
    const unsigned instShiftAmt;

    /**
     * @{
     * @name PMU Probe points.
     */

    /**
     * Helper method to instantiate probe points belonging to this
     * object.
     *
     * @param name Name of the probe point.
     * @return A unique_ptr to the new probe point.
     */
    ProbePoints::PMUUPtr pmuProbePoint(const char *name);


    /**
     * Branches seen by the branch predictor
     *
     * @note This counter includes speculative branches.
     */
    ProbePoints::PMUUPtr ppBranches;

    /** Miss-predicted branches */
    ProbePoints::PMUUPtr ppMisses;

    /** @} */
};

#endif // __CPU_PRED_BPRED_UNIT_HH__<|MERGE_RESOLUTION|>--- conflicted
+++ resolved
@@ -92,11 +92,7 @@
      */
     bool predict(const StaticInstPtr &inst, const InstSeqNum &seqNum,
                  TheISA::PCState &pc, ThreadID tid);
-<<<<<<< HEAD
-    bool predictInOrder(StaticInstPtr &inst, const InstSeqNum &seqNum,
-=======
     bool predictInOrder(const StaticInstPtr &inst, const InstSeqNum &seqNum,
->>>>>>> 71bd3472
                         int asid, TheISA::PCState &instPC,
                         TheISA::PCState &predPC, ThreadID tid);
 
