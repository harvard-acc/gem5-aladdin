--- conflicted
+++ resolved
@@ -408,10 +408,7 @@
     }
 
     pkt->req->setAccessLatency();
-<<<<<<< HEAD
-=======
     cpu->ppInstAccessComplete->notify(pkt);
->>>>>>> 71bd3472
     // Reset the mem req to NULL.
     delete pkt->req;
     delete pkt;
