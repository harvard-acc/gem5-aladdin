--- conflicted
+++ resolved
@@ -135,11 +135,8 @@
     }
 
     pkt->req->setAccessLatency();
-<<<<<<< HEAD
-=======
     cpu->ppDataAccessComplete->notify(std::make_pair(inst, pkt));
 
->>>>>>> 71bd3472
     delete state;
 }
 
